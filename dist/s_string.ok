AAAAA
AAAAAA
AAAAAAAAAA
AAAAAAAAAAAAA
AAAAAAAAAAAAAAAA
AAAAAAAAAAAAAAAAAA
ABCDEFGHIJKLMNOPQRSTUVWXYZ
ADDR
AJ
API
APIs
ARG
ARGS
Addr
Ailamaki
Alakuijala
Alloc
Athanassoulis
Athlon
BBBBB
BBBBBB
BBBBBBBBBB
BBBBBBBBBBBBB
BBBBBBBBBBBBBBBB
BBBBBBBBBBBBBBBBBB
BDB
BDB's
BIGENDIAN
BOOL
BSR
BTREE
BUF
BUFs
BZ
BZIP
Bitfield
Bitwise
Bsearch
Btree
Bzip
CAS
CELL's
CELLs
CKPT
CLMPRSTdehikrsuv
CLR
CMP
COL's
CONCAT
CONFIG
CPUID
CPUs
CRC
CURSORs
CURSTD
CallsCustDate
Checksum
Checksums
CityHash
Comparator
Config
CustomersPhone
DATAITEMs
DESC
DHANDLE
DNE
DOI
DSRC
DUPLICATEV
DbCursor
DbEnv
Decrement
EAGAIN
EB
EBUSY
EINTR
EINVAL
EMSG
EMail
ENOENT
ENOMEM
ENOTSUP
ENV
EOF
ERET
ESET
ETIME
ETIMEDOUT
EXTLIST
Enqueue
Env
Eron
FALLTHROUGH
FH
FLD
FNV
FORALL
FOREACH
FREELIST
Fasttrack
FreeBSD
FreeBSD's
Freelist
Fsync
GCC
GIDs
Gcc
Geoff
Givargis
Google
IEC
IEEE
IFF
IKEY
IMPL
IMPL's
INDX
INIT
INITIALIZER
INMEM
INSERT's
INTL
INUSE
ISSET
ITEMs
Ippokratis
JPEG
JSON
Jyrki
KEYFIRST
KV
KVS
Kanowski's
Kounavis
LEX
LF
LNO
LOGSCAN
LRU
LSB
LSM
LSN
LSNs
LZO
LeafGreen
Levyx
Llqr
Llqrt
LoadLoad
Lookup
MALLOC
MAXID
MBUF
MEM
MERCHANTABILITY
MUTEX
MVCC
Manos
Marsaglia's
Metadata
Mewhort
Multi
Multithreaded
Mutex
Mutexes
NEEDKEY
NEEDVALUE
NOLL
NONINFRINGEMENT
NOTFOUND
NOTREACHED
NOWRITE
NRECS
NUL
NULLs
NetBSD
NoAddr
Noll
Nul
ONPAGE
OUTBUFF
OVFL
PADDR
PAGE's
PARAM
POSIX
PSIZE
PTHREAD
PTR
Pagesize
Pandis
Phong
PlatformSDK
Pre
Prepend
Qsort
RCS
READONLY
RECNO
REF's
REFs
REQ
RET
RLE
RNG
RPC
RUNDIR
Radu
Recno
Recurse
Redistributions
Resize
SCHED
SIMD
SLIST
SLVG
SML
SOURCE's
SPINLOCK
SQL
SSD
SSq
STAILQ
STRUCT
SYS
Scalability
Sevii
SiH
Skiplist
Solaris
Spinlock
Split's
Stoica
StoreLoad
Strsep
Subtree
Subtrees
TAILQ
TODO
TOOSMALL
TORTIOUS
TRK
TXN
TXNC
TXNID
Timestamp
TxnID
UID
UIDs
UINT
ULINE
UPD
UPDATEs
URI
URIs
UTF
UnixLib
Unmap
Unmarshall
Unregister
VARCHAR
VLDB
VMSG
Vanishingly
Vc
Vixie
Vo
Vv
VxWorks
WIREDTIGER
WeakHashLen
Wformat
WinNT
WiredTiger
WiredTiger's
WiredTigerCheckpoint
WiredTigerHome
WiredTigerInit
WiredTigerLog
WiredTigerStat
WiredTigerTxn
WithSeeds
Wmissing
Wuninitialized
XP
__wt_epoch
abcdef
abcdefghijklmnopqrstuvwxyz
addfrag
addl
addr
addrs
af
agc
alfred
alloc
allocator
allocsize
amd
ao
ap
api
apip
arg
argc
args
argv
async
autockpt
autocommit
bdb
bigram
bitcnt
bitfield
bitfields
bitpos
bitstr
bitstring
bitwise
bm
bnd
boolean
br
breakpoint
bsearch
bt
btcur
btdsk
btmem
btree
btrees
buf
bufs
builtin
bytelock
bytestring
bzCompressEnd
bzCompressInit
bzDecompress
bzDecompressEnd
bzDecompressInit
bzip
calloc
catfmt
cd
centric
cfg
cfkos
change's
checkfrag
checkpointed
checkpointing
checksum
checksums
chk
chongo
cip
cityhash
ckpt
ckptfrag
ckptlist
cksum
clr
clsm
cmd
cmp
cnt
colcheck
colgroup
colgroups
comparator
comparep
concat
cond
conf
config
conn
connectionp
const
copyin
copyout
cp
cpuid
crc
cref
ctime
ctype
curbackup
curbtree
curbulk
curconfig
curdump
curfile
curindex
<<<<<<< HEAD
curmetadata
=======
cursoring
>>>>>>> eb25e6fe
cursorp
curstat
curtable
cust
cv
cxa
data's
database's
datalen
datasets
datasource
datastore
dbc
decile
deciles
decl
decr
decrement
decrementing
deflateEnd
deflateInit
defno
del
delfmt
dequeue
dequeued
der
dereference
desc
dest
dev
dhandle
dhandles
dirlist
dlclose
dlh
dll
dlopen
dlsym
dmsg
ds
dsk
dsrc
dst
dsync
dt
dtype
dumpable
dumpcmp
dumpfile
dup
eg
emp
encodings
endian
english
enqueue
enum's
env
eof
eop
errhandler
errno
errv
errx
esc
eventv
evictable
evictserver
exactp
extern
extlist
extlists
fadvise
fallocate
fblocks
fclose
fcntl
feof
ffc
fflush
ffs
fgetln
fh
filefrag
fileid
filename
filenames
fileop
fileops
filesize
filesystem
firstfit
fixup
flcs
fmt
fmterr
fnv
foc
fopen
fotxn
fp
fprintf
free'd
freelist
fs
fsm
fstat
fsync
fsyncs
ftruncate
func
funcs
gcc
gdb
getfiles
getid
getline
getone
getoneraw
getones
getonesn
getopt
getraw
gettime
gettimeofday
getv
gobare
goesc
gostring
gostruct
goutf
hashval
havesize
hdr
highjack
hrow
html
huffman
hval
hw
iS
iSh
icount
idx
ifdef's
ikey
imref
incr
incrementing
incrv
indices
indirects
indx
infeasible
inflateEnd
inflateInit
init
initn
initsize
inline
inmem
insertK
insertV
instantiation
intl
intpack
ints
inuse
io
ip
ispo
kb
kcell
keycmp
keygen
keyname
keyv
kv
kvs
kvsbdb
lang
latencies
ld
len
lenp
level's
lex
lexicographically
lf
lfence
libdatasource
libs
libwiredtiger
lld
llll
llu
lno
loadtext
lockdown
logf
logmgr
lognum
logput
logread
lookup
lookups
lr
lru
lsm
lsn
lu
lzo
madvise
majorp
malloc
marshall
marshalled
maxid
maxintlitem
maxintlpage
maxleafitem
maxleafpage
mb
mem
memalign
memalloc
membar
memcpy
memfree
memmove
memset
memsize
mergeable
metaconf
metadata
metafile
mfence
minorp
minprefix
mkdir
mmap
mnt
msg
msgv
mtx
multi
multiblock
multicore
multiprocess
multisocket
multithread
multithreaded
munmap
mutex
mutexes
myfile
mytable
mytxn
namespace
namespaces
nbits
nbsp
nclr
negint
newbar
newfile
newname
newuri
nextprev
nfilename
nhex
nl
nlpo
nocase
nonliteral
noop
nop
noraw
notfound
notset
notsup
notyet
nowrite
np
nr
nset
nthread
nul
nuls
numSymbols
numbare
oc
offpage
oindex
ok
oldname
onint
onpage
oo
opendir
openfile
os
ovfl
packv
parserp
patchp
pathname
pathnames
perf
pfx
poptable
posint
posix
pre
prealloc
preload
prepended
prepending
presize
primary's
printf
printlog
priv
ps
pse
psp
pthread
putK
putV
pv
py
qSS
qdown
qrrSS
qs
qsort
quartile
qup
rS
rdlock
rduppo
readlock
readnear
readnext
readonly
readprev
readserver
realloc
recno
recnos
recsize
recurse
refp
reinitialization
req
rescan
resize
resizing
resultp
ret
retp
rf
rle
rng
rpc
rref
run's
runlength
runtime
rwlock
rwlocks
rwunlock
rx
sH
sHQ
savepoints
sb
scanp
schemas
schematab
scr
sd
searchable
sed
serializable
sessionp
setv
sfence
sii
sizeof
sizep
sizev
skiplist
skiplists
sl
slotsp
slvg
snaplen
snprintf
sp
spinlock
spinlocks
sprintf
src
srch
srvr
sset
startup
statlog
stbar
stdarg
stderr
stdin
stdout
str
strcmp
strdup
strerror
strftime
strget
stringin
strncmp
strncpy
strndup
strsep
strtoll
strtouq
struct
structs
su
subgetraw
subgets
subinit
sublicense
subtree
subtrees
sunique
superset
sw
sys
syserr
sz
t's
tV
tablename
tbackup
tblock
tcopyright
tcreate
tcursors
tdatabase
tdisplay
tdrop
tdump
tdumpfile
tempty
th
thazard
tid
timestamp
tinsert
tlist
tload
tmp
toffpage
toverflow
tparent
tprintlog
transactional
transactionally
trecno
treeconfig
trename
trepeat
treplacement
trk
trk's
troot
trunc
trywrlock
tsalvage
tsplit
tstat
tstate
tt
ttracking
tupdate
tupgrade
tvalue
tverbose
tverify
twiredtiger
twrite
txn
txnc
txnid
txnidp
txnmin
typedef
uB
uid
uint
uintmax
unbare
uncompressing
uncompresssed
undef
unesc
unescaped
uninstantiated
unix
unjams
unlinked
unmap
unmarshall
unmarshalled
unmerged
unmodify
unpackv
unreferenced
unregister
unsized
untyped
upd
update's
upg
uri
uri's
usedp
usr
utf
util
uu
va
valuep
vanishingly
variable's
vcell
verrx
versa
vlcs
vmsg
vpack
vprintf
vrfy
vsize
vslot
vtype
vunpack
vupdate
walk's
wiredtiger
workFactor
wrapup
writelock
wrlock
ws
wti
wts
xF
xff
xxxx
xxxxx
xxxxxx
zlib
zu<|MERGE_RESOLUTION|>--- conflicted
+++ resolved
@@ -392,11 +392,8 @@
 curdump
 curfile
 curindex
-<<<<<<< HEAD
 curmetadata
-=======
 cursoring
->>>>>>> eb25e6fe
 cursorp
 curstat
 curtable
