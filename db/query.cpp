// query.cpp

/**
*    Copyright (C) 2008 10gen Inc.
*
*    This program is free software: you can redistribute it and/or  modify
*    it under the terms of the GNU Affero General Public License, version 3,
*    as published by the Free Software Foundation.
*
*    This program is distributed in the hope that it will be useful,
*    but WITHOUT ANY WARRANTY; without even the implied warranty of
*    MERCHANTABILITY or FITNESS FOR A PARTICULAR PURPOSE.  See the
*    GNU Affero General Public License for more details.
*
*    You should have received a copy of the GNU Affero General Public License
*    along with this program.  If not, see <http://www.gnu.org/licenses/>.
*/

#include "stdafx.h"
#include "query.h"
#include "pdfile.h"
#include "jsobjmanipulator.h"
#include "../util/builder.h"
#include <time.h>
#include "introspect.h"
#include "btree.h"
#include "../util/lruishmap.h"
#include "javajs.h"
#include "json.h"
#include "repl.h"
#include "replset.h"
#include "scanandorder.h"
#include "security.h"
#include "curop.h"
#include "commands.h"
#include "queryoptimizer.h"

namespace mongo {

    /* We cut off further objects once we cross this threshold; thus, you might get
       a little bit more than this, it is a threshold rather than a limit.
    */
    const int MaxBytesToReturnToClientAtOnce = 4 * 1024 * 1024;

//ns->query->DiskLoc
    LRUishMap<BSONObj,DiskLoc,5> lrutest(123);

    extern bool useCursors;
    extern bool useHints;

    // Just try to identify best plan.
    class DeleteOp : public QueryOp {
    public:
        DeleteOp( bool justOne, int& bestCount ) :
        justOne_( justOne ),
        count_(),
        bestCount_( bestCount ),
        nScanned_() {
        }
        virtual void init() {
            c_ = qp().newCursor();
            matcher_.reset( new KeyValJSMatcher( qp().query(), qp().indexKey() ) );
        }
        virtual void next() {
            if ( !c_->ok() ) {
                setComplete();
                return;
            }
            
            DiskLoc rloc = c_->currLoc();
            
            bool deep;
            if ( matcher_->matches(c_->currKey(), rloc, &deep) ) {
                if ( !deep || !c_->getsetdup(rloc) )
                    ++count_;
            }

            c_->advance();
            ++nScanned_;
            if ( count_ > bestCount_ )
                bestCount_ = count_;
            
            if ( count_ > 0 ) {
                if ( justOne_ )
                    setComplete();
                else if ( nScanned_ >= 100 && count_ == bestCount_ )
                    setComplete();
            }
        }
        virtual bool mayRecordPlan() const { return !justOne_; }
        virtual QueryOp *clone() const {
            return new DeleteOp( justOne_, bestCount_ );
        }
        auto_ptr< Cursor > newCursor() const { return qp().newCursor(); }
    private:
        bool justOne_;
        int count_;
        int &bestCount_;
        int nScanned_;
        auto_ptr< Cursor > c_;
        auto_ptr< KeyValJSMatcher > matcher_;
    };
    
    /* ns:      namespace, e.g. <database>.<collection>
       pattern: the "where" clause / criteria
       justOne: stop after 1 match
    */
    int deleteObjects(const char *ns, BSONObj pattern, bool justOne, BSONObj *deletedId, bool god) {
        if ( strstr(ns, ".system.") && !god ) {
            /* note a delete from system.indexes would corrupt the db 
               if done here, as there are pointers into those objects in 
               NamespaceDetails.
            */
            if( strstr(ns, ".system.users") )
                ;
            else {
                out() << "ERROR: attempt to delete in system namespace " << ns << endl;
                return -1;
            }
        }

        int nDeleted = 0;
        QueryPlanSet s( ns, pattern, emptyObj );
        int best = 0;
        DeleteOp original( justOne, best );
        shared_ptr< DeleteOp > bestOp = s.runOp( original );
        auto_ptr< Cursor > c = bestOp->newCursor();
        
        if( !c->ok() )
            return nDeleted;

        KeyValJSMatcher matcher(pattern, c->indexKeyPattern());

        do {
            DiskLoc rloc = c->currLoc();
            
            bool deep;
            if ( !matcher.matches(c->currKey(), rloc, &deep) ) {
                c->advance(); // advance must be after noMoreMatches() because it uses currKey()
            }
            else {
                c->advance(); // must advance before deleting as the next ptr will die
                assert( !deep || !c->getsetdup(rloc) ); // can't be a dup, we deleted it!
                if ( !justOne )
                    c->noteLocation();

                if ( justOne && deletedId ) {
                    BSONElement e;
                    if( BSONObj( rloc.rec() ).getObjectID( e ) ) {
                        BSONObjBuilder b;
                        b.append( e );
                        *deletedId = b.obj();
                    }                    
                }
                theDataFileMgr.deleteRecord(ns, rloc.rec(), rloc);
                nDeleted++;
                if ( justOne )
                    break;
                c->checkLocation();
            }
        } while ( c->ok() );

        return nDeleted;
    }

    struct Mod {
        enum Op { INC, SET } op;
        const char *fieldName;
        double *ndouble;
        int *nint;
        void setn(double n) {
            if ( ndouble ) *ndouble = n;
            else *nint = (int) n;
        }
        double getn() {
            return ndouble ? *ndouble : *nint;
        }
        int type;
        static void getMods(vector<Mod>& mods, BSONObj from);
        static void applyMods(vector<Mod>& mods, BSONObj obj);
    };

    void Mod::applyMods(vector<Mod>& mods, BSONObj obj) {
        for ( vector<Mod>::iterator i = mods.begin(); i != mods.end(); i++ ) {
            Mod& m = *i;
            BSONElement e = obj.getFieldDotted(m.fieldName);
            if ( e.isNumber() ) {
                if ( m.op == INC ) {
                    BSONElementManipulator( e ).setNumber( e.number() + m.getn() );
                    m.setn( e.number() );
                    // *m.n = e.number() += *m.n;
                } else {
                    BSONElementManipulator( e ).setNumber( m.getn() ); // $set or $SET
                }
            }
        }
    }

    /* get special operations like $inc
       { $inc: { a:1, b:1 } }
       { $set: { a:77 } }
       NOTE: MODIFIES source from object!
    */
    void Mod::getMods(vector<Mod>& mods, BSONObj from) {
        BSONObjIterator it(from);
        while ( it.more() ) {
            BSONElement e = it.next();
            if ( e.eoo() )
                break;
            const char *fn = e.fieldName();
            uassert( "Invalid modifier specified",
                    *fn == '$' && e.type() == Object && fn[4] == 0 );
            BSONObj j = e.embeddedObject();
            BSONObjIterator jt(j);
            Op op = Mod::SET;
            if ( strcmp("$inc",fn) == 0 ) {
                op = Mod::INC;
                strcpy((char *) fn, "$set");
            } else {
                uassert( "Invalid modifier specified", strcmp("$set",fn ) == 0 );
            }
            while ( jt.more() ) {
                BSONElement f = jt.next();
                if ( f.eoo() )
                    break;
                Mod m;
                m.op = op;
                m.fieldName = f.fieldName();
                uassert( "Mod on _id not allowed", strcmp( m.fieldName, "_id" ) != 0 );
                for ( vector<Mod>::iterator i = mods.begin(); i != mods.end(); i++ ) {
                    uassert( "Field name duplication not allowed with modifiers",
                            strcmp( m.fieldName, i->fieldName ) != 0 );
                }
                uassert( "Modifiers allowed for numbers only", f.isNumber() );
                if ( f.type() == NumberDouble ) {
                    m.ndouble = (double *) f.value();
                    m.nint = 0;
                }
                else {
                    m.ndouble = 0;
                    m.nint = (int *) f.value();
                }
                mods.push_back( m );
            }
        }
    }

    void checkNoMods( BSONObj o ) {
        BSONObjIterator i( o );
        while( i.more() ) {
            BSONElement e = i.next();
            if ( e.eoo() )
                break;
            massert( "Modifiers and non-modifiers cannot be mixed", e.fieldName()[ 0 ] != '$' );
        }
    }
    
    class UpdateOp : public QueryOp {
    public:
        UpdateOp() : nscanned_() {}
        virtual void init() {
            BSONObj pattern = qp().query();
            c_ = qp().newCursor();
            if ( !c_->ok() )
                setComplete();
            else
                matcher_.reset( new KeyValJSMatcher( pattern, qp().indexKey() ) );
        }
        virtual void next() {
            if ( !c_->ok() ) {
                setComplete();
                return;
            }
            nscanned_++;
            if ( matcher_->matches(c_->currKey(), c_->currLoc()) ) {
                setComplete();
                return;
            }
            c_->advance();
        }
        virtual bool mayRecordPlan() const { return false; }
        virtual QueryOp *clone() const {
            return new UpdateOp();
        }
        auto_ptr< Cursor > c() { return c_; }
        int nscanned() const { return nscanned_; }
    private:
        auto_ptr< Cursor > c_;
        int nscanned_;
        auto_ptr< KeyValJSMatcher > matcher_;
    };
    
    int __updateObjects(const char *ns, BSONObj updateobj, BSONObj &pattern, bool upsert, stringstream& ss, bool logop=false) {
        int profile = database->profile;
        
        if ( strstr(ns, ".system.") ) {
            if( strstr(ns, ".system.users") )
                ;
            else {
                out() << "\nERROR: attempt to update in system namespace " << ns << endl;
                ss << " can't update system namespace ";
                return 0;
            }
        }
        
        QueryPlanSet qps( ns, pattern, emptyObj );
        UpdateOp original;
        shared_ptr< UpdateOp > u = qps.runOp( original );
        massert( u->exceptionMessage(), u->complete() );
        auto_ptr< Cursor > c = u->c();
        if ( c->ok() ) {
            Record *r = c->_current();
            BSONObj js(r);
            
            if ( logop ) {
                BSONObjBuilder idPattern;
                BSONElement id;
                // NOTE: If the matching object lacks an id, we'll log
                // with the original pattern.  This isn't replay-safe.
                // It might make sense to suppress the log instead
                // if there's no id.
                if ( js.getObjectID( id ) ) {
                    idPattern.append( id );
                    pattern = idPattern.obj();
                }
            }
            
            /* note: we only update one row and quit.  if you do multiple later,
             be careful or multikeys in arrays could break things badly.  best
             to only allow updating a single row with a multikey lookup.
             */
            
            if ( profile )
                ss << " nscanned:" << u->nscanned();
            
            /* look for $inc etc.  note as listed here, all fields to inc must be this type, you can't set some
             regular ones at the moment. */
            const char *firstField = updateobj.firstElement().fieldName();
            if ( firstField[0] == '$' ) {
                vector<Mod> mods;
                Mod::getMods(mods, updateobj);
                NamespaceDetailsTransient& ndt = NamespaceDetailsTransient::get(ns);
                set<string>& idxKeys = ndt.indexKeys();
                for ( vector<Mod>::iterator i = mods.begin(); i != mods.end(); i++ ) {
                    if ( idxKeys.count(i->fieldName) ) {
                        uassert("can't $inc/$set an indexed field", false);
                    }
                }
                
                Mod::applyMods(mods, c->currLoc().obj());
                if ( profile )
                    ss << " fastmod ";
                if ( logop ) {
                    if ( mods.size() ) {
                        logOp("u", ns, updateobj, &pattern, &upsert);
                        return 5;
                    }
                }
                return 2;
            } else {
                BSONElementManipulator::lookForTimestamps( updateobj );
                checkNoMods( updateobj );
            }
            
            theDataFileMgr.update(ns, r, c->currLoc(), updateobj.objdata(), updateobj.objsize(), ss);
            return 1;            
        }
        
        if ( profile )
            ss << " nscanned:" << u->nscanned();
        
        if ( upsert ) {
            if ( updateobj.firstElement().fieldName()[0] == '$' ) {
                /* upsert of an $inc. build a default */
                vector<Mod> mods;
                Mod::getMods(mods, updateobj);
                BSONObjBuilder b;
                BSONObjIterator i( pattern );
                while( i.more() ) {
                    BSONElement e = i.next();
                    if ( e.eoo() )
                        break;
                    // Presumably the number of mods is small, so this loop isn't too expensive.
                    for( vector<Mod>::iterator i = mods.begin(); i != mods.end(); ++i ) {
                        if ( strcmp( e.fieldName(), i->fieldName ) == 0 )
                            continue;
                        b.append( e );
                    }
                }
                for ( vector<Mod>::iterator i = mods.begin(); i != mods.end(); i++ )
                    b.append(i->fieldName, i->getn());
                BSONObj obj = b.done();
                theDataFileMgr.insert(ns, obj);
                if ( profile )
                    ss << " fastmodinsert ";
                if ( logop )
                    logOp( "i", ns, obj );
                return 3;
            }
            if ( profile )
                ss << " upsert ";
            theDataFileMgr.insert(ns, updateobj);
            if ( logop )
                logOp( "i", ns, updateobj );
            return 4;
        }
        return 0;
    }
    
    /* todo:
     _ smart requery find record immediately
     returns:
     2: we did applyMods() but didn't logOp()
     5: we did applyMods() and did logOp() (so don't do it again)
     (clean these up later...)
     */
    int _updateObjects(const char *ns, BSONObj updateobj, BSONObj pattern, bool upsert, stringstream& ss, bool logop=false) {
        return __updateObjects( ns, updateobj, pattern, upsert, ss, logop );
    }
        
    void updateObjects(const char *ns, BSONObj updateobj, BSONObj pattern, bool upsert, stringstream& ss) {
        int rc = __updateObjects(ns, updateobj, pattern, upsert, ss, true);
        if ( rc != 5 && rc != 0 && rc != 4 && rc != 3 )
            logOp("u", ns, updateobj, &pattern, &upsert);
    }

    int queryTraceLevel = 0;
    int otherTraceLevel = 0;

    int initialExtentSize(int len);

    bool runCommands(const char *ns, BSONObj& jsobj, stringstream& ss, BufBuilder &b, BSONObjBuilder& anObjBuilder, bool fromRepl, int queryOptions) {
        try {
            return _runCommands(ns, jsobj, ss, b, anObjBuilder, fromRepl, queryOptions);
        }
        catch ( AssertionException e ) {
            if ( !e.msg.empty() )
                anObjBuilder.append("assertion", e.msg);
        }
        ss << " assertion ";
        anObjBuilder.append("errmsg", "db assertion failure");
        anObjBuilder.append("ok", 0.0);
        BSONObj x = anObjBuilder.done();
        b.append((void*) x.objdata(), x.objsize());
        return true;
    }

    int nCaught = 0;

    void killCursors(int n, long long *ids) {
        int k = 0;
        for ( int i = 0; i < n; i++ ) {
            if ( ClientCursor::erase(ids[i]) )
                k++;
        }
        log() << "killCursors: found " << k << " of " << n << '\n';
    }

    BSONObj id_obj = fromjson("{\"_id\":ObjectId( \"000000000000000000000000\" )}");
    BSONObj empty_obj = fromjson("{}");

    /* This is for languages whose "objects" are not well ordered (JSON is well ordered).
       [ { a : ... } , { b : ... } ] -> { a : ..., b : ... }
    */
    inline BSONObj transformOrderFromArrayFormat(BSONObj order) {
        /* note: this is slow, but that is ok as order will have very few pieces */
        BSONObjBuilder b;
        char p[2] = "0";

        while ( 1 ) {
            BSONObj j = order.getObjectField(p);
            if ( j.isEmpty() )
                break;
            BSONElement e = j.firstElement();
            uassert("bad order array", !e.eoo());
            uassert("bad order array [2]", e.isNumber());
            b.append(e);
            (*p)++;
            uassert("too many ordering elements", *p <= '9');
        }

        return b.obj();
    }


//int dump = 0;

    /* empty result for error conditions */
    QueryResult* emptyMoreResult(long long cursorid) {
        BufBuilder b(32768);
        b.skip(sizeof(QueryResult));
        QueryResult *qr = (QueryResult *) b.buf();
        qr->cursorId = 0; // 0 indicates no more data to retrieve.
        qr->startingFrom = 0;
        qr->len = b.len();
        qr->setOperation(opReply);
        qr->nReturned = 0;
        b.decouple();
        return qr;
    }

    QueryResult* getMore(const char *ns, int ntoreturn, long long cursorid) {
        BufBuilder b(32768);

        ClientCursor *cc = ClientCursor::find(cursorid);

        b.skip(sizeof(QueryResult));

        int resultFlags = 0;
        int start = 0;
        int n = 0;

        if ( !cc ) {
            log() << "getMore: cursorid not found " << ns << " " << cursorid << endl;
            cursorid = 0;
            resultFlags = QueryResult::ResultFlag_CursorNotFound;
        }
        else {
            log() << "getMore: cursorid found " << ns << " " << cursorid << endl;
            start = cc->pos;
            Cursor *c = cc->c.get();
            c->checkLocation();
            while ( 1 ) {
                if ( !c->ok() ) {
<<<<<<< HEAD
                    cout << "tailing? : " << c->tailing() << endl;
                    if ( c->tailing() ) {
                        c->setAtTail();
                        break;
                    }
                    log() << "  getmore: last batch, erasing cursor " << cursorid << endl;
=======
                    if ( c->tailable() ) {
                        if ( c->advance() ) {
                            continue;
                        }
                        break;
                    }
>>>>>>> 14dc5245
                    bool ok = ClientCursor::erase(cursorid);
                    assert(ok);
                    cursorid = 0;
                    cc = 0;
                    break;
                }
                bool deep;
                if ( !cc->matcher->matches(c->currKey(), c->currLoc(), &deep) ) {
                }
                else {
                    //out() << "matches " << c->currLoc().toString() << ' ' << deep << '\n';
                    if ( deep && c->getsetdup(c->currLoc()) ) {
                        //out() << "  but it's a dup \n";
                    }
                    else {
                        BSONObj js = c->current();
                        bool ok = fillQueryResultFromObj(b, cc->filter.get(), js);
                        if ( ok ) {
                            n++;
                            if ( (ntoreturn>0 && (n >= ntoreturn || b.len() > MaxBytesToReturnToClientAtOnce)) ||
                                    (ntoreturn==0 && b.len()>1*1024*1024) ) {
                                c->advance();
                                cc->pos += n;
                                //cc->updateLocation();
                                break;
                            }
                        }
                    }
                }
                c->advance();
            }
            if ( cc )
                cc->updateLocation();
        }

        QueryResult *qr = (QueryResult *) b.buf();
        qr->len = b.len();
        qr->setOperation(opReply);
        qr->resultFlags() = resultFlags;
        qr->cursorId = cursorid;
        qr->startingFrom = start;
        qr->nReturned = n;
        b.decouple();

        return qr;
    }

    class CountOp : public QueryOp {
    public:
        CountOp( const BSONObj &spec ) : spec_( spec ), count_(), bc_() {}
        virtual void init() {
            query_ = spec_.getObjectField( "query" );
            spec_.getObjectField( "fields" ).getFieldNames( fields_ );
            c_ = qp().newCursor();
            if ( qp().exactKeyMatch() && fields_.empty() )
                bc_ = dynamic_cast< BtreeCursor* >( c_.get() );
            else
                matcher_.reset( new KeyValJSMatcher( query_, c_->indexKeyPattern() ) );
        }
        virtual void next() {
            if ( !c_->ok() ) {
                setComplete();
                return;
            }
            if ( bc_ ) {
                if ( firstMatch_.isEmpty() ) {
                    firstMatch_ = bc_->currKeyNode().key;
                    // if not match
                    if ( query_.woCompare( firstMatch_, BSONObj(), false ) ) {
                        setComplete();
                        return;
                    }
                    ++count_;
                } else {
                    if ( !firstMatch_.woEqual( bc_->currKeyNode().key ) ) {
                        setComplete();
                        return;
                    }
                    ++count_;
                }
            } else {
                bool deep;
                if ( !matcher_->matches(c_->currKey(), c_->currLoc(), &deep) ) {
                }
                else if ( !deep || !c_->getsetdup(c_->currLoc()) ) { // i.e., check for dups on deep items only
                    bool match = true;
                    if ( !fields_.empty() ) {
                        BSONObj js = c_->current();
                        for( set< string >::iterator i = fields_.begin(); i != fields_.end(); ++i ) {
                            if ( js.getFieldDotted( i->c_str() ).eoo() ) {
                                match = false;
                                break;
                            }
                        }
                    }
                    if ( match )
                        ++count_;
                }                
            }
            c_->advance();
        }
        virtual QueryOp *clone() const {
            return new CountOp( spec_ );
        }
        int count() const { return count_; }
        virtual bool mayRecordPlan() const { return true; }
    private:
        BSONObj spec_;
        int count_;
        auto_ptr< Cursor > c_;
        BSONObj query_;
        set< string > fields_;
        BtreeCursor *bc_;
        auto_ptr< KeyValJSMatcher > matcher_;
        BSONObj firstMatch_;
    };
    
    /* { count: "collectionname"[, query: <query>] }
         returns -1 on ns does not exist error.
    */    
    int runCount( const char *ns, const BSONObj &cmd, string &err ) {
        NamespaceDetails *d = nsdetails( ns );
        if ( !d ) {
            err = "ns missing";
            return -1;
        }
        BSONObj query = cmd.getObjectField("query");
        BSONObj fields = cmd.getObjectField("fields");
        // count of all objects
        if ( query.isEmpty() && fields.isEmpty() ) {
            return d->nrecords;
        }
        QueryPlanSet qps( ns, query, emptyObj );
        CountOp original( cmd );
        shared_ptr< CountOp > res = qps.runOp( original );
        if ( !res->complete() ) {
            log() << "Count with ns: " << ns << " and query: " << query
                  << " failed with exception: " << res->exceptionMessage()
                  << endl;
            return 0;
        }
        return res->count();
    }
        
    class DoQueryOp : public QueryOp {
    public:
        DoQueryOp( int ntoskip, int ntoreturn, const BSONObj &order, bool wantMore,
                  bool explain, set< string > *filter, int queryOptions ) :
        b_( 32768 ),
        ntoskip_( ntoskip ),
        ntoreturn_( ntoreturn ),
        order_( order ),
        wantMore_( wantMore ),
        explain_( explain ),
        filter_( filter ),
        ordering_(),
        nscanned_(),
        queryOptions_( queryOptions ),
        n_(),
        soSize_(),
        saveClientCursor_() {}
        virtual void init() {
            b_.skip( sizeof( QueryResult ) );
            
            c_ = qp().newCursor();
            
            matcher_.reset(new KeyValJSMatcher(qp().query(), qp().indexKey()));
            
            if ( qp().scanAndOrderRequired() ) {
                ordering_ = true;
                so_.reset( new ScanAndOrder( ntoskip_, ntoreturn_, order_ ) );
                wantMore_ = false;
            }
        }
        virtual void next() {
            if ( !c_->ok() ) {
                finish();
                return;
            }
            
            nscanned_++;
            bool deep;
            if ( !matcher_->matches(c_->currKey(), c_->currLoc(), &deep) ) {
            }
            else if ( !deep || !c_->getsetdup(c_->currLoc()) ) { // i.e., check for dups on deep items only
                BSONObj js = c_->current();
                // got a match.
                assert( js.objsize() >= 0 ); //defensive for segfaults
                if ( ordering_ ) {
                    // note: no cursors for non-indexed, ordered results.  results must be fairly small.
                    so_->add(js);
                }
                else if ( ntoskip_ > 0 ) {
                    ntoskip_--;
                } else {
                    if ( explain_ ) {
                        n_++;
                        if ( n_ >= ntoreturn_ && !wantMore_ ) {
                            // .limit() was used, show just that much.
                            finish();
                            return;
                        }
                    }
                    else {
                        bool ok = fillQueryResultFromObj(b_, filter_, js);
                        if ( ok ) n_++;
                        if ( ok ) {
                            if ( (ntoreturn_>0 && (n_ >= ntoreturn_ || b_.len() > MaxBytesToReturnToClientAtOnce)) ||
                                (ntoreturn_==0 && (b_.len()>1*1024*1024 || n_>=101)) ) {
                                /* if ntoreturn is zero, we return up to 101 objects.  on the subsequent getmore, there
                                 is only a size limit.  The idea is that on a find() where one doesn't use much results,
                                 we don't return much, but once getmore kicks in, we start pushing significant quantities.
                                 
                                 The n limit (vs. size) is important when someone fetches only one small field from big
                                 objects, which causes massive scanning server-side.
                                 */
                                /* if only 1 requested, no cursor saved for efficiency...we assume it is findOne() */
                                if ( wantMore_ && ntoreturn_ != 1 ) {
                                    if ( useCursors ) {
                                        c_->advance();
                                        if ( c_->ok() ) {
                                            // more...so save a cursor
                                            saveClientCursor_ = true;
                                        }
                                    }
                                }
                                finish();
                                return;
                            }
                        }
                    }
                }
            }
            c_->advance();            
        }
        void finish() {
            if ( explain_ ) {
                n_ = ordering_ ? so_->size() : n_;
            } else if ( ordering_ ) {
                so_->fill(b_, filter_, n_);
            }
            if ( ( queryOptions_ & Option_CursorTailable ) && ntoreturn_ != 1 ) {
                c_->setTailable();
            }
<<<<<<< HEAD
            else if ( !saveClientCursor_ && (queryOptions_ & Option_CursorTailable) && c_->tailable() ) {
                cout << "setting at tail" << endl;
                c_->setAtTail();
=======
            // If the tailing request succeeded.
            if ( c_->tailable() ) {
>>>>>>> 14dc5245
                saveClientCursor_ = true;
            }
            cout << "query complete for ns: " << qp().ns() << endl;
            cout << "option tailable? : " << ( queryOptions_ & Option_CursorTailable ) << endl;
            cout << "tailable? : " << c_->tailable() << endl;
            setComplete();            
        }
        virtual bool mayRecordPlan() const { return ntoreturn_ != 1; }
        virtual QueryOp *clone() const {
            return new DoQueryOp( ntoskip_, ntoreturn_, order_, wantMore_, explain_, filter_, queryOptions_ );
        }
        BufBuilder &builder() { return b_; }
        bool scanAndOrderRequired() const { return ordering_; }
        auto_ptr< Cursor > cursor() { return c_; }
        auto_ptr< KeyValJSMatcher > matcher() { return matcher_; }
        int n() const { return n_; }
        int nscanned() const { return nscanned_; }
        bool saveClientCursor() const { return saveClientCursor_; }
    private:
        BufBuilder b_;
        int ntoskip_;
        int ntoreturn_;
        BSONObj order_;
        bool wantMore_;
        bool explain_;
        set< string > *filter_;   
        bool ordering_;
        auto_ptr< Cursor > c_;
        int nscanned_;
        int queryOptions_;
        auto_ptr< KeyValJSMatcher > matcher_;
        int n_;
        int soSize_;
        bool saveClientCursor_;
        auto_ptr< ScanAndOrder > so_;
    };
    
    auto_ptr< QueryResult > runQuery(Message& m, stringstream& ss ) {
        DbMessage d( m );
        QueryMessage q( d );
        const char *ns = q.ns;
        int ntoskip = q.ntoskip;
        int _ntoreturn = q.ntoreturn;
        BSONObj jsobj = q.query;
        auto_ptr< set< string > > filter = q.fields;
        int queryOptions = q.queryOptions;
        
        Timer t;
        
        log(2) << "runQuery: " << ns << jsobj << endl;
        
        int nscanned = 0;
        bool wantMore = true;
        int ntoreturn = _ntoreturn;
        if ( _ntoreturn < 0 ) {
            /* _ntoreturn greater than zero is simply a hint on how many objects to send back per 
             "cursor batch".
             A negative number indicates a hard limit.
             */
            ntoreturn = -_ntoreturn;
            wantMore = false;
        }
        ss << "query " << ns << " ntoreturn:" << ntoreturn;
        {
            string s = jsobj.toString();
            strncpy(currentOp.query, s.c_str(), sizeof(currentOp.query)-1);
        }
        
        BufBuilder bb;
        BSONObjBuilder cmdResBuf;
        long long cursorid = 0;
        
        bb.skip(sizeof(QueryResult));
        
        auto_ptr< QueryResult > qr;
        int n = 0;
        
        /* we assume you are using findOne() for running a cmd... */
        if ( ntoreturn == 1 && runCommands(ns, jsobj, ss, bb, cmdResBuf, false, queryOptions) ) {
            n = 1;
            qr.reset( (QueryResult *) bb.buf() );
            bb.decouple();
            qr->resultFlags() = 0;
            qr->len = bb.len();
            ss << " reslen:" << bb.len();
            //	qr->channel = 0;
            qr->setOperation(opReply);
            qr->cursorId = cursorid;
            qr->startingFrom = 0;
            qr->nReturned = n;            
        }
        else {
            
            AuthenticationInfo *ai = authInfo.get();
            uassert("unauthorized", ai->isAuthorized(database->name.c_str()));
            
            uassert("not master", isMaster() || (queryOptions & Option_SlaveOk));
            
            BSONElement hint;
            bool explain = false;
            bool _gotquery = false;
            BSONObj query;// = jsobj.getObjectField("query");
            {
                BSONElement e = jsobj.findElement("query");
                if ( !e.eoo() && (e.type() == Object || e.type() == Array) ) {
                    query = e.embeddedObject();
                    _gotquery = true;
                }
            }
            BSONObj order;
            {
                BSONElement e = jsobj.findElement("orderby");
                if ( !e.eoo() ) {
                    order = e.embeddedObjectUserCheck();
                    if ( e.type() == Array )
                        order = transformOrderFromArrayFormat(order);
                }
            }
            if ( !_gotquery && order.isEmpty() )
                query = jsobj;
            else {
                explain = jsobj.getBoolField("$explain");
                if ( useHints )
                    hint = jsobj.getField("$hint");
            }
            
            /* The ElemIter will not be happy if this isn't really an object. So throw exception
             here when that is true.
             (Which may indicate bad data from appserver?)
             */
            if ( query.objsize() == 0 ) {
                out() << "Bad query object?\n  jsobj:";
                out() << jsobj.toString() << "\n  query:";
                out() << query.toString() << endl;
                uassert("bad query object", false);
            }

            BSONObj oldPlan;
            if ( explain && hint.eoo() ) {
                QueryPlanSet qps( ns, query, order );
                if ( qps.usingPrerecordedPlan() )
                    oldPlan = qps.explain();
            }
            QueryPlanSet qps( ns, query, order, &hint, !explain );
            DoQueryOp original( ntoskip, ntoreturn, order, wantMore, explain, filter.get(), queryOptions );
            shared_ptr< DoQueryOp > o = qps.runOp( original );
            DoQueryOp &dqo = *o;
            massert( dqo.exceptionMessage(), dqo.complete() );
            n = dqo.n();
            if ( dqo.scanAndOrderRequired() )
                ss << " scanAndOrder ";
            auto_ptr< Cursor > c = dqo.cursor();
            if ( dqo.saveClientCursor() ) {
                ClientCursor *cc = new ClientCursor();
                cc->c = c;
                cursorid = cc->cursorid;
                DEV out() << "  query has more, cursorid: " << cursorid << endl;
                cc->matcher = dqo.matcher();
                cc->ns = ns;
                cc->pos = n;
                cc->filter = filter;
                cc->originalMessage = m;
                cc->updateLocation();
                if ( !cc->c->ok() && cc->c->tailable() )
                    DEV out() << "  query has no more but tailable, cursorid: " << cursorid << endl;
                else
                    DEV out() << "  query has more, cursorid: " << cursorid << endl;
            }
            if ( explain ) {
                BSONObjBuilder builder;
                builder.append("cursor", c->toString());
                builder.append("startKey", c->prettyStartKey());
                builder.append("endKey", c->prettyEndKey());
                builder.append("nscanned", dqo.nscanned());
                builder.append("n", n);
                if ( dqo.scanAndOrderRequired() )
                    builder.append("scanAndOrder", true);
                builder.append("millis", t.millis());
                if ( !oldPlan.isEmpty() )
                    builder.append( "oldPlan", oldPlan.firstElement().embeddedObject().firstElement().embeddedObject() );
                if ( hint.eoo() )
                    builder.appendElements(qps.explain());
                BSONObj obj = builder.done();
                fillQueryResultFromObj(dqo.builder(), 0, obj);
                n = 1;
            }
            qr.reset( (QueryResult *) dqo.builder().buf() );
            dqo.builder().decouple();
            qr->cursorId = cursorid;
            qr->resultFlags() = 0;
            qr->len = dqo.builder().len();
            ss << " reslen:" << qr->len;
            qr->setOperation(opReply);
            qr->startingFrom = 0;
            qr->nReturned = n;
        }
        
        int duration = t.millis();
        if ( (database && database->profile) || duration >= 100 ) {
            ss << " nscanned:" << nscanned << ' ';
            if ( ntoskip )
                ss << " ntoskip:" << ntoskip;
            if ( database && database->profile )
                ss << " \nquery: ";
            ss << jsobj << ' ';
        }
        ss << " nreturned:" << n;
        return qr;        
    }    
    
} // namespace mongo<|MERGE_RESOLUTION|>--- conflicted
+++ resolved
@@ -522,21 +522,14 @@
             c->checkLocation();
             while ( 1 ) {
                 if ( !c->ok() ) {
-<<<<<<< HEAD
                     cout << "tailing? : " << c->tailing() << endl;
-                    if ( c->tailing() ) {
-                        c->setAtTail();
-                        break;
-                    }
-                    log() << "  getmore: last batch, erasing cursor " << cursorid << endl;
-=======
                     if ( c->tailable() ) {
                         if ( c->advance() ) {
                             continue;
                         }
                         break;
                     }
->>>>>>> 14dc5245
+                    log() << "  getmore: last batch, erasing cursor " << cursorid << endl;
                     bool ok = ClientCursor::erase(cursorid);
                     assert(ok);
                     cursorid = 0;
@@ -779,16 +772,11 @@
                 so_->fill(b_, filter_, n_);
             }
             if ( ( queryOptions_ & Option_CursorTailable ) && ntoreturn_ != 1 ) {
+                cout << "setting at tail" << endl;
                 c_->setTailable();
             }
-<<<<<<< HEAD
-            else if ( !saveClientCursor_ && (queryOptions_ & Option_CursorTailable) && c_->tailable() ) {
-                cout << "setting at tail" << endl;
-                c_->setAtTail();
-=======
             // If the tailing request succeeded.
             if ( c_->tailable() ) {
->>>>>>> 14dc5245
                 saveClientCursor_ = true;
             }
             cout << "query complete for ns: " << qp().ns() << endl;
