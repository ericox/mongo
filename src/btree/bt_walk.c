--- conflicted
+++ resolved
@@ -283,21 +283,10 @@
 			if (WT_PAGE_IS_ROOT(page))
 				WT_RET(__wt_page_release(session, couple));
 			else {
-<<<<<<< HEAD
 				ref = __wt_page_ref(session, page);
 				ret = __wt_page_swap(
 				    session, couple, page, ref, flags);
-				if (ret == WT_NOTFOUND) {
-					WT_TRET(__wt_page_release(
-					    session, couple));
-=======
-				ref = page->ref;
-				ret = __wt_page_swap(session,
-				    couple, page, ref, flags);
-				WT_ASSERT(session, ret != 0 ||
-				    ref->page == page);
 				if (ret != 0)
->>>>>>> 25a948d3
 					page = NULL;
 				if (ret == WT_NOTFOUND)
 					ret = __wt_page_release(
