/*-
 * Copyright (c) 2008-2012 WiredTiger, Inc.
 *	All rights reserved.
 *
 * See the file LICENSE for redistribution information.
 */

#include "wt_internal.h"

static int  __evict_file(WT_SESSION_IMPL *, WT_EVICT_REQ *);
static int  __evict_lru(WT_SESSION_IMPL *);
static int  __evict_lru_cmp(const void *, const void *);
static void __evict_lru_sort(WT_SESSION_IMPL *);
static void __evict_pages(WT_SESSION_IMPL *);
static int  __evict_request_walk(WT_SESSION_IMPL *);
static int  __evict_walk(WT_SESSION_IMPL *);
static int  __evict_walk_file(WT_SESSION_IMPL *, u_int *);
static int  __evict_worker(WT_SESSION_IMPL *);

/*
 * Tuning constants: I hesitate to call this tuning, but we want to review some
 * number of pages from each file's in-memory tree for each page we evict.
 */
#define	WT_EVICT_GROUP		30	/* Consider N pages as LRU candidates */
#define	WT_EVICT_WALK_PER_TABLE	35	/* Pages to visit per file */
#define	WT_EVICT_WALK_BASE	50	/* Pages tracked across file visits */

/*
 * WT_EVICT_REQ_FOREACH --
 *	Walk a list of eviction requests.
 */
#define	WT_EVICT_REQ_FOREACH(er, er_end, cache)				\
	for ((er) = (cache)->evict_request,				\
	    (er_end) = (er) + (cache)->max_evict_request;		\
	    (er) < (er_end); ++(er))

/*
 * __evict_clr --
 *	Clear an entry in the eviction list.
 */
static inline void
__evict_clr(WT_SESSION_IMPL *session, WT_EVICT_LIST *e)
{
	if (e->page != NULL) {
		WT_ASSERT(session, F_ISSET(e->page, WT_PAGE_EVICT_LRU));
		F_CLR(e->page, WT_PAGE_EVICT_LRU);
	}
	e->page = NULL;
	e->btree = WT_DEBUG_POINT;
}

/*
 * __evict_clr_all --
 *	Clear all entries in the eviction list.
 */
static inline void
__evict_clr_all(WT_SESSION_IMPL *session)
{
	WT_CACHE *cache;
	WT_EVICT_LIST *evict;
	int i, elem;

	cache = S2C(session)->cache;

	elem = cache->evict_entries;
	for (evict = cache->evict, i = 0; i < elem; i++, evict++)
		__evict_clr(session, evict);
}

/*
 * __wt_evict_clr_page --
 *	Make sure a page is not in the eviction request list.  This called
 *	from inside __rec_review to make sure there is no attempt to evict
 *	child pages multiple times.
 */
void
__wt_evict_clr_page(WT_SESSION_IMPL *session, WT_PAGE *page)
{
	WT_CACHE *cache;
	WT_EVICT_LIST *evict;
	int i, elem;

	/* Fast path: if the page isn't on the queue, don't bother searching. */
	if (!F_ISSET(page, WT_PAGE_EVICT_LRU))
		return;

	cache = S2C(session)->cache;
	__wt_spin_lock(session, &cache->lru_lock);

	elem = cache->evict_entries;
	for (evict = cache->evict, i = 0; i < elem; i++, evict++)
		if (evict->page == page) {
			__evict_clr(session, evict);
			break;
		}

	WT_ASSERT(session, !F_ISSET(page, WT_PAGE_EVICT_LRU));

	__wt_spin_unlock(session, &cache->lru_lock);
}

/*
 * __evict_req_set --
 *	Set an entry in the eviction request list.
 */
static inline void
__evict_req_set(
    WT_SESSION_IMPL *session, WT_EVICT_REQ *r, WT_PAGE *page, uint32_t flags)
{
					/* Should be empty */
	WT_ASSERT(session, r->session == NULL);

	WT_CLEAR(*r);
	r->btree = session->btree;
	r->page = page;
	r->flags = flags;

	/*
	 * Publish: there must be a barrier to ensure the structure fields are
	 * set before the eviction thread can see the request.
	 */
	WT_PUBLISH(r->session, session);
}

/*
 * __evict_req_clr --
 *	Clear an entry in the eviction request list.
 */
static inline void
__evict_req_clr(WT_SESSION_IMPL *session, WT_EVICT_REQ *r)
{
	WT_UNUSED(session);

	/*
	 * Publish; there must be a barrier to ensure the structure fields are
	 * set before the entry is made available for re-use.
	 */
	WT_PUBLISH(r->session, NULL);
}

/*
 * __wt_evict_server_wake --
 *	Wake the eviction server thread.
 */
void
__wt_evict_server_wake(WT_SESSION_IMPL *session)
{
	WT_CACHE *cache;
	WT_CONNECTION_IMPL *conn;
	uint64_t bytes_inuse, bytes_max;

	conn = S2C(session);
	cache = conn->cache;
	bytes_inuse = __wt_cache_bytes_inuse(cache);
	bytes_max = conn->cache_size;

	WT_VERBOSE(session, evictserver,
	    "waking, bytes inuse %s max (%" PRIu64 "MB %s %" PRIu64 "MB), ",
	    bytes_inuse <= bytes_max ? "<=" : ">",
	    bytes_inuse / WT_MEGABYTE,
	    bytes_inuse <= bytes_max ? "<=" : ">",
	    bytes_max / WT_MEGABYTE);

	__wt_cond_signal(session, cache->evict_cond);
}

/*
 * __sync_file_serial_func --
 *	Eviction serialization function called when a tree is being flushed
 *	or closed.
 */
void
__wt_sync_file_serial_func(WT_SESSION_IMPL *session)
{
	WT_CACHE *cache;
	WT_EVICT_REQ *er, *er_end;
	int discard;

	__wt_sync_file_unpack(session, &discard);

	cache = S2C(session)->cache;

	/* Find an empty slot and enter the eviction request. */
	WT_EVICT_REQ_FOREACH(er, er_end, cache)
		if (er->session == NULL) {
			__evict_req_set(session,
			    er, NULL, discard ? WT_EVICT_REQ_CLOSE : 0);
			return;
		}

	__wt_errx(session, "eviction server request table full");
	__wt_session_serialize_wrapup(session, NULL, WT_ERROR);
}

/*
 * __wt_evict_page_request --
 *	Schedule a page for forced eviction due to a high volume of inserts or
 *	updates.
 *
 *	NOTE: this function is called from inside serialized functions, so it
 *	is holding the serial lock.
 */
int
__wt_evict_page_request(WT_SESSION_IMPL *session, WT_PAGE *page)
{
	WT_CACHE *cache;
	WT_EVICT_REQ *er, *er_end;
	int first;

	cache = S2C(session)->cache;
	first = 1;

	/*
	 * Application threads request forced eviction of pages when they
	 * become too big.  The application thread must hold a hazard reference
	 * when this function is called, which protects it from being freed.
	 *
	 * However, it is possible (but unlikely) that the page is already part
	 * way through the process of being evicted: a thread may have selected
	 * it from the LRU list but not yet checked its hazard references.
	 *
	 * To avoid that race, we try to atomically switch the page state to
	 * WT_REF_EVICTING.  Since only one thread can do that successfully,
	 * this prevents a page from being evicted twice.  Threads looking for
	 * a page to evict on the ordinary LRU eviction queue will ignore this
	 * page and it will be evicted by the main eviction thread.
	 *
	 * If the state is not WT_REF_MEM, some other thread is already
	 * evicting this page, which is fine, and in that case we don't want to
	 * put it on the request queue because the memory may be freed by the
	 * time the eviction thread sees it.
	 */
	if (!WT_ATOMIC_CAS(page->ref->state, WT_REF_MEM, WT_REF_EVICTING))
		return (0);

	/* Find an empty slot and enter the eviction request. */
	WT_EVICT_REQ_FOREACH(er, er_end, cache)
		if (er->session == NULL) {
			/* Always leave one empty slot */
			if (first) {
				first = 0;
				continue;
			}
			__evict_req_set(session, er, page, WT_EVICT_REQ_PAGE);
			__wt_evict_server_wake(session);
			return (0);
		}

	/*
	 * The request table is full, that's okay for page requests: another
	 * thread will see this later.
	 */
	WT_VERBOSE(session, evictserver, "eviction server request table full");
	page->ref->state = WT_REF_MEM;
	return (WT_RESTART);
}

/*
 * __wt_cache_evict_server --
 *	Thread to evict pages from the cache.
 */
void *
__wt_cache_evict_server(void *arg)
{
	WT_CONNECTION_IMPL *conn;
	WT_SESSION_IMPL *session;
	WT_CACHE *cache;
	int read_lockout, ret;

	conn = arg;
	cache = conn->cache;
	ret = 0;

	/*
	 * We need a session handle because we're reading/writing pages.
	 * Start with the default session to keep error handling simple.
	 */
	session = &conn->default_session;
	WT_ERR(__wt_open_session(conn, 1, NULL, NULL, &session));

	while (F_ISSET(conn, WT_SERVER_RUN)) {
		/*
		 * Use the same logic as application threads to decide whether
		 * there is work to do.
		 */
		__wt_eviction_check(session, &read_lockout, 0);

		if (!read_lockout) {
			WT_VERBOSE(session, evictserver, "sleeping");
			__wt_cond_wait(session, cache->evict_cond);
		}

		if (!F_ISSET(conn, WT_SERVER_RUN))
			break;
		WT_VERBOSE(session, evictserver, "waking");

		/* Evict pages from the cache as needed. */
		WT_ERR(__evict_worker(session));
	}

	if (ret == 0) {
		if (__wt_cache_bytes_inuse(cache) != 0) {
			__wt_errx(session,
			    "cache server: exiting with %" PRIu64 " pages, "
			    "%" PRIu64 " bytes in use",
			    __wt_cache_pages_inuse(cache),
			    __wt_cache_bytes_inuse(cache));
		}
	} else
err:		__wt_err(session, ret, "eviction server error");

	WT_VERBOSE(session, evictserver, "exiting");

	__wt_free(session, cache->evict);

	if (session != &conn->default_session)
		(void)session->iface.close(&session->iface, NULL);

	return (NULL);
}

/*
 * __evict_worker --
 *	Evict pages from memory.
 */
static int
__evict_worker(WT_SESSION_IMPL *session)
{
	WT_CACHE *cache;
	WT_CONNECTION_IMPL *conn;
	uint64_t bytes_start, bytes_inuse, bytes_max;
	int loop;

	conn = S2C(session);
	cache = conn->cache;

	/* Evict pages from the cache. */
	for (loop = 0;; loop++) {
		/* Walk the eviction-request queue. */
		WT_RET(__evict_request_walk(session));

		/*
		 * Keep evicting until we hit the target cache usage.
		 */
		bytes_inuse = __wt_cache_bytes_inuse(cache);
		bytes_max = conn->cache_size;
		if (bytes_inuse < cache->eviction_target * (bytes_max / 100))
			break;

		WT_RET(__evict_lru(session));

		/*
		 * If we're making progress, keep going; if we're not making
		 * any progress at all, go back to sleep, it's not something
		 * we can fix.
		 */
		bytes_start = bytes_inuse;
		bytes_inuse = __wt_cache_bytes_inuse(cache);
		if (bytes_start == bytes_inuse) {
			if (loop == 10) {
				WT_STAT_INCR(conn->stats, cache_evict_slow);
				WT_VERBOSE(session, evictserver,
				    "unable to reach eviction goal");
				break;
			}
		} else
			loop = 0;
	}
	return (0);
}

/*
 * __evict_request_walk --
 *	Walk the eviction request queue.
 */
static int
__evict_request_walk(WT_SESSION_IMPL *session)
{
	WT_SESSION_IMPL *request_session;
	WT_CACHE *cache;
	WT_EVICT_REQ *er, *er_end;
	WT_REF *ref;
	int ret;

	cache = S2C(session)->cache;

	/*
	 * Walk the eviction request queue, looking for sync/close or page flush
	 * requests.  If we find a request, perform it, clear the request slot
	 * and wake up the requesting thread if necessary.
	 */
	WT_EVICT_REQ_FOREACH(er, er_end, cache) {
		if ((request_session = er->session) == NULL)
			continue;

		/* Reference the correct WT_BTREE handle. */
		WT_SET_BTREE_IN_SESSION(session, er->btree);

		/*
		 * Block out concurrent eviction while we are handling this
		 * request.
		 */
		__wt_spin_lock(session, &cache->lru_lock);

		/*
		 * The eviction candidate list might reference pages we are
		 * about to discard; clear it.
		 */
		__evict_clr_all(session);

		if (F_ISSET(er, WT_EVICT_REQ_PAGE)) {
			ref = er->page->ref;
			WT_ASSERT(session, ref->page == er->page);
			WT_ASSERT(session, ref->state == WT_REF_EVICTING);

			WT_VERBOSE(session, evictserver,
			    "forcing eviction of page %p", er->page);

			/*
			 * At this point, the page is marked with
			 * WT_REF_EVICTING, which stalls new readers.  Take a
			 * brief pause before attempting to evict it to give
			 * existing readers a chance to drop their references.
			 */
			__wt_yield();

			/*
			 * If eviction fails, it will free up the page: hope it
			 * works next time.  Application threads may be holding
			 * a reference while trying to get another (e.g., if
			 * they have two cursors open), so blocking
			 * indefinitely leads to deadlock.
			 */
			ret = __wt_rec_evict(session, er->page, 0);
		} else {
			/*
			 * If we're about to do a walk of the file tree (and
			 * possibly close the file), any page we're referencing
			 * won't be useful; Discard any page we're holding and
			 * we can restart our walk as needed.
			 */
			ret = __evict_file(session, er);
		}

		__wt_spin_unlock(session, &cache->lru_lock);

		/* Clear the reference to the btree handle. */
		WT_CLEAR_BTREE_IN_SESSION(session);

		/*
		 * Resolve the request and clear the slot.
		 *
		 * !!!
		 * Page eviction is special: the requesting thread is already
		 * inside wrapup.
		 */
		if (!F_ISSET(er, WT_EVICT_REQ_PAGE))
			__wt_session_serialize_wrapup(
			    request_session, NULL, ret);

		__evict_req_clr(session, er);
	}
	return (0);
}

/*
 * __evict_file --
 *	Flush pages for a specific file as part of a close/sync operation.
 */
static int
__evict_file(WT_SESSION_IMPL *session, WT_EVICT_REQ *er)
{
	WT_PAGE *next_page, *page;
	WT_REF *ref;

	WT_VERBOSE(session, evictserver,
	    "file request: %s",
	   (F_ISSET(er, WT_EVICT_REQ_CLOSE) ? "close" : "sync"));

	/* Clear the current eviction point. */
	page = session->btree->evict_page;
	while (page != NULL && !WT_PAGE_IS_ROOT(page)) {
		ref = page->ref;
		page = page->parent;
		WT_ASSERT(session, ref->state == WT_REF_EVICT_WALK);
		ref->state = WT_REF_MEM;
	}
	session->btree->evict_page = NULL;

	/* If this is a close, wait for LRU eviction activity to drain. */
	while (F_ISSET(er, WT_EVICT_REQ_CLOSE) && er->btree->lru_count > 0)
		__wt_yield();

	/*
	 * We can't evict the page just returned to us, it marks our place in
	 * the tree.  So, always stay one page ahead of the page being returned.
	 */
	next_page = NULL;
	WT_RET(__wt_tree_np(session, &next_page, 1, 1));
	for (;;) {
		if ((page = next_page) == NULL)
			break;
		WT_RET(__wt_tree_np(session, &next_page, 1, 1));

		/*
		 * Close: discarding all of the file's pages from the cache.
		 *  Sync: only dirty pages need to be written.
		 *
		 * First, write the dirty pages: if we're closing the file, we
		 * will be evicting all of the pages, and all child pages have
		 * to be in their final, clean state, to evict the parent.
		 *
		 * The specific problem this solves is an empty page, which is
		 * dirty because new material was added: reconciling it clears
		 * the empty flag, and then we evict it.
		 */
		if (__wt_page_is_modified(page))
			WT_RET(__wt_rec_write(session, page, NULL));
		if (!F_ISSET(er, WT_EVICT_REQ_CLOSE))
			continue;

		/*
		 * We do not attempt to evict pages expected to be merged into
		 * their parents, with the single exception that the root page
		 * can't be merged into anything, it must be written.
		 */
		if (WT_PAGE_IS_ROOT(page) ||
		    !F_ISSET(page, WT_PAGE_REC_EMPTY |
		    WT_PAGE_REC_SPLIT | WT_PAGE_REC_SPLIT_MERGE))
			WT_RET(__wt_rec_evict(session, page, WT_REC_SINGLE));
	}

	return (0);
}

/*
 * __evict_lru --
 *	Evict pages from the cache based on their read generation.
 */
static int
__evict_lru(WT_SESSION_IMPL *session)
{
	WT_CACHE *cache;

	cache = S2C(session)->cache;

	/* Get some more pages to consider for eviction. */
	WT_RET(__evict_walk(session));

	/* Sort the list into LRU order and restart. */
	__wt_spin_lock(session, &cache->lru_lock);
	__evict_lru_sort(session);

	cache->evict_current = cache->evict;
	__wt_spin_unlock(session, &cache->lru_lock);

	/* Reconcile and discard some pages. */
	__evict_pages(session);

	return (0);
}

/*
 * __evict_walk --
 *	Fill in the array by walking the next set of pages.
 */
static int
__evict_walk(WT_SESSION_IMPL *session)
{
	WT_CONNECTION_IMPL *conn;
	WT_BTREE *btree;
	WT_CACHE *cache;
	u_int elem, i;
	int ret;

	conn = S2C(session);
	cache = S2C(session)->cache;
	ret = 0;

	/*
	 * We hold a spinlock for the entire walk -- it's slow, but (1) how
	 * often do new files get added or removed to/from the system, and (2)
	 * it's all in-memory stuff, so it's not that slow.
	 */
	__wt_spin_lock(session, &conn->spinlock);

	/*
	 * Resize the array in which we're tracking pages, as necessary, then
	 * get some pages from each underlying file.  In practice, a realloc
	 * is rarely needed, so it is worth avoiding the LRU lock.
	 */
	elem = WT_EVICT_WALK_BASE + (conn->btqcnt * WT_EVICT_WALK_PER_TABLE);
	if (elem > cache->evict_entries) {
		/* Save the offset of the eviction point. */
		__wt_spin_lock(session, &cache->lru_lock);
		i = (u_int)(cache->evict_current - cache->evict);
		WT_ERR(__wt_realloc(session, &cache->evict_allocated,
		    elem * sizeof(WT_EVICT_LIST), &cache->evict));
		cache->evict_entries = elem;
		if (cache->evict_current != NULL)
			cache->evict_current = cache->evict + i;
		__wt_spin_unlock(session, &cache->lru_lock);
	}

	i = WT_EVICT_WALK_BASE;
	TAILQ_FOREACH(btree, &conn->btqh, q) {
		/* Reference the correct WT_BTREE handle. */
		WT_SET_BTREE_IN_SESSION(session, btree);

		ret = __evict_walk_file(session, &i);

		WT_CLEAR_BTREE_IN_SESSION(session);

		if (ret != 0)
			break;
	}

	if (0) {
err:		__wt_spin_unlock(session, &cache->lru_lock);
	}
	__wt_spin_unlock(session, &conn->spinlock);
	return (ret);
}

/*
 * __evict_walk_file --
 *	Get a few page eviction candidates from a single underlying file.
 */
static int
__evict_walk_file(WT_SESSION_IMPL *session, u_int *slotp)
{
	WT_BTREE *btree;
	WT_CACHE *cache;
	WT_EVICT_LIST *end, *evict, *start;
	WT_PAGE *page;
	int restarts, ret;

	btree = session->btree;
	cache = S2C(session)->cache;
	start = cache->evict + *slotp;
	end = start + WT_EVICT_WALK_PER_TABLE;

	/*
	 * Get the next WT_EVICT_WALK_PER_TABLE entries.
	 *
	 * We can't evict the page just returned to us, it marks our place in
	 * the tree.  So, always stay one page ahead of the page being returned.
	 */
	for (evict = start, restarts = ret = 0;
	    evict < end && restarts <= 1 && ret == 0;
	    ret = __wt_tree_np(session, &btree->evict_page, 1, 1)) {
		if ((page = btree->evict_page) == NULL) {
			++restarts;
			continue;
		}

		/*
		 * Root pages can't be evicted, nor can skip pages that must be
<<<<<<< HEAD
		 * merged into their parents.  Don't skip pages marked
		 * WT_PAGE_REC_EMPTY or SPLIT: updates after their last
		 * reconciliation may have changed their state and only a write
		 * plus eviction test can confirm they should really be skipped.
=======
		 * merged into their parents.  Use the EVICT_LRU flag to avoid
		 * putting pages onto the list multiple times.
		 *
		 * Don't skip pages marked WT_PAGE_REC_EMPTY or SPLIT: updates
		 * after their last reconciliation may have changed their state
		 * and only the eviction code can check whether they should
		 * really be skipped.
>>>>>>> cf3e55f8
		 */
		if (WT_PAGE_IS_ROOT(page) ||
		    F_ISSET(page, WT_PAGE_EVICT_LRU | WT_PAGE_REC_SPLIT_MERGE))
			continue;

		WT_VERBOSE(session, evictserver,
		    "select: %p, size %" PRIu32, page, page->memory_footprint);

		WT_ASSERT(session, page->ref->state == WT_REF_EVICT_WALK);

		/* Mark the page on the list */
		F_SET(page, WT_PAGE_EVICT_LRU);

		__evict_clr(session, evict);
		evict->page = page;
		evict->btree = btree;
		++evict;
	}

	*slotp += (u_int)(evict - start);
	return (ret);
}

/*
 * __evict_lru_sort --
 *	Sort the list of pages queued for eviction into LRU order.
 */
static void
__evict_lru_sort(WT_SESSION_IMPL *session)
{
	WT_CACHE *cache;

	/*
	 * We have an array of page eviction references that may contain NULLs,
	 * as well as duplicate entries.
	 *
	 * First, sort the array by WT_REF address, then delete any duplicates.
	 * The reason is because we might evict the page but leave a duplicate
	 * entry in the "saved" area of the array, and that would be a NULL
	 * dereference on the next run.  (If someone ever tries to remove this
	 * duplicate cleanup for better performance, you can't fix it just by
	 * checking the WT_REF state -- that only works if you are discarding
	 * a page from a single level of the tree; if you are discarding a
	 * page and its parent, the duplicate of the page's WT_REF might have
	 * been free'd before a subsequent review of the eviction array.)
	 */
	cache = S2C(session)->cache;
	qsort(cache->evict,
	    cache->evict_entries, sizeof(WT_EVICT_LIST), __evict_lru_cmp);
}

/*
 * __evict_get_page --
 *	Get a page for eviction.
 */
static void
__evict_get_page(
    WT_SESSION_IMPL *session, int is_app, WT_BTREE **btreep, WT_PAGE **pagep)
{
	WT_CACHE *cache;
	WT_EVICT_LIST *evict;
	WT_REF *ref;
	int candidates;

	cache = S2C(session)->cache;
	*btreep = NULL;
	*pagep = NULL;

	candidates = (is_app ? WT_EVICT_GROUP : WT_EVICT_GROUP / 2);

	/*
	 * Avoid the LRU lock if no pages are available.  If there are pages
	 * available, spin until we get the lock.  If this function returns
	 * without getting a page to evict, application threads assume there
	 * are no more pages available and will attempt to wake the eviction
	 * server.
	 */
	for (;;) {
		if (cache->evict_current == NULL ||
		    cache->evict_current >= cache->evict + candidates)
			return;
		if (__wt_spin_trylock(session, &cache->lru_lock) == 0)
			break;
		__wt_yield();
	}

	/* Get the next page queued for eviction. */
	while ((evict = cache->evict_current) != NULL &&
	    evict >= cache->evict && evict < cache->evict + candidates &&
	    evict->page != NULL) {
		WT_ASSERT(session, evict->btree != NULL);

		/* Move to the next item. */
		++cache->evict_current;

		/*
		 * Switch the page state to evicting while holding the eviction
		 * mutex to prevent multiple attempts to evict it.  For pages
		 * that are already being evicted, including pages on the
		 * request queue for forced eviction, this operation will fail
		 * and we will move on.
		 */
		ref = evict->page->ref;
		if (!WT_ATOMIC_CAS(ref->state, WT_REF_MEM, WT_REF_EVICTING))
			continue;

		/*
		 * Increment the LRU count in the btree handle to prevent it
		 * from being closed under us.
		 */
		WT_ATOMIC_ADD(evict->btree->lru_count, 1);

		*btreep = evict->btree;
		*pagep = evict->page;

		/*
		 * Remove the entry so we never try and reconcile the same page
		 * on reconciliation error.
		 */
		__evict_clr(session, evict);
		break;
	}

	if (is_app && *pagep == NULL)
		cache->evict_current = NULL;
	__wt_spin_unlock(session, &cache->lru_lock);
}

/*
 * __wt_evict_lru_page --
 *	Called by both eviction and application threads to evict a page.
 */
int
__wt_evict_lru_page(WT_SESSION_IMPL *session, int is_app)
{
	WT_BTREE *btree, *saved_btree;
	WT_PAGE *page;

	__evict_get_page(session, is_app, &btree, &page);
	if (page == NULL)
		return (WT_NOTFOUND);

	WT_ASSERT(session, page->ref->state == WT_REF_EVICTING);

	/* Reference the correct WT_BTREE handle. */
	saved_btree = session->btree;
	WT_SET_BTREE_IN_SESSION(session, btree);

	/*
	 * We don't care why eviction failed (maybe the page was dirty and we're
	 * out of disk space, or the page had an in-memory subtree already being
	 * evicted).  Regardless, don't pick the same page every time.
	 *
	 * We used to bump the page's read_gen only if eviction failed, but
	 * that isn't safe: at that point, eviction has already unlocked the
	 * page and some other thread may have evicted it by the time we look
	 * at it.
	 */
	page->read_gen = __wt_cache_read_gen(session);
	(void)__wt_rec_evict(session, page, 0);

	WT_ATOMIC_ADD(btree->lru_count, -1);

	WT_CLEAR_BTREE_IN_SESSION(session);
	session->btree = saved_btree;

	return (0);
}

/*
 * __evict_page --
 *	Reconcile and discard cache pages.
 */
static void
__evict_pages(WT_SESSION_IMPL *session)
{
	while (__wt_evict_lru_page(session, 0) == 0)
		;
}

/*
 * __evict_lru_cmp --
 *	Qsort function: sort WT_EVICT_LIST array based on the page's read
 *	generation.
 */
static int
__evict_lru_cmp(const void *a, const void *b)
{
	WT_PAGE *a_page, *b_page;
	uint64_t a_lru, b_lru;

	/*
	 * There may be NULL references in the array; sort them as greater than
	 * anything else so they migrate to the end of the array.
	 */
	a_page = ((WT_EVICT_LIST *)a)->page;
	b_page = ((WT_EVICT_LIST *)b)->page;
	if (a_page == NULL)
		return (b_page == NULL ? 0 : 1);
	if (b_page == NULL)
		return (-1);

	/* Sort the LRU in ascending order. */
	a_lru = a_page->read_gen;
	b_lru = b_page->read_gen;

	/*
	 * Bias in favor of leaf pages.  Otherwise, we can waste time
	 * considering parent pages for eviction while their child pages are
	 * still in memory.
	 *
	 * Bump the LRU generation by a small fixed amount: the idea being that
	 * if we have enough good leaf page candidates, we should evict them
	 * first, but not completely ignore an old internal page.
	 */
	if (a_page->type == WT_PAGE_ROW_INT || a_page->type == WT_PAGE_COL_INT)
		a_lru += WT_EVICT_GROUP;
	if (b_page->type == WT_PAGE_ROW_INT || b_page->type == WT_PAGE_COL_INT)
		b_lru += WT_EVICT_GROUP;
	return (a_lru > b_lru ? 1 : (a_lru < b_lru ? -1 : 0));
}<|MERGE_RESOLUTION|>--- conflicted
+++ resolved
@@ -656,20 +656,13 @@
 
 		/*
 		 * Root pages can't be evicted, nor can skip pages that must be
-<<<<<<< HEAD
-		 * merged into their parents.  Don't skip pages marked
-		 * WT_PAGE_REC_EMPTY or SPLIT: updates after their last
-		 * reconciliation may have changed their state and only a write
-		 * plus eviction test can confirm they should really be skipped.
-=======
 		 * merged into their parents.  Use the EVICT_LRU flag to avoid
 		 * putting pages onto the list multiple times.
 		 *
 		 * Don't skip pages marked WT_PAGE_REC_EMPTY or SPLIT: updates
 		 * after their last reconciliation may have changed their state
-		 * and only the eviction code can check whether they should
-		 * really be skipped.
->>>>>>> cf3e55f8
+		 * and only the reconcilation/eviction code can confirm if they
+		 * should really be skipped.
 		 */
 		if (WT_PAGE_IS_ROOT(page) ||
 		    F_ISSET(page, WT_PAGE_EVICT_LRU | WT_PAGE_REC_SPLIT_MERGE))
