/*-
 * Copyright (c) 2014-2015 MongoDB, Inc.
 * Copyright (c) 2008-2014 WiredTiger, Inc.
 *	All rights reserved.
 *
 * See the file LICENSE for redistribution information.
 */

#include "wt_internal.h"

/*
 * __wt_txnid_cmp --
 *	Compare transaction IDs for sorting / searching.
 */
int WT_CDECL
__wt_txnid_cmp(const void *v1, const void *v2)
{
	uint64_t id1, id2;

	id1 = *(uint64_t *)v1;
	id2 = *(uint64_t *)v2;

	return ((id1 == id2) ? 0 : WT_TXNID_LT(id1, id2) ? -1 : 1);
}

/*
 * __txn_sort_snapshot --
 *	Sort a snapshot for faster searching and set the min/max bounds.
 */
static void
__txn_sort_snapshot(WT_SESSION_IMPL *session, uint32_t n, uint64_t snap_max)
{
	WT_TXN *txn;

	txn = &session->txn;

	if (n <= 10)
		WT_INSERTION_SORT(txn->snapshot, n, uint64_t, WT_TXNID_LT);
	else
		qsort(txn->snapshot, n, sizeof(uint64_t), __wt_txnid_cmp);

	txn->snapshot_count = n;
	txn->snap_max = snap_max;
	txn->snap_min = (n > 0 && WT_TXNID_LE(txn->snapshot[0], snap_max)) ?
	    txn->snapshot[0] : snap_max;
	F_SET(txn, WT_TXN_HAS_SNAPSHOT);
	WT_ASSERT(session, n == 0 || txn->snap_min != WT_TXN_NONE);
}

/*
 * __wt_txn_release_snapshot --
 *	Release the snapshot in the current transaction.
 */
void
__wt_txn_release_snapshot(WT_SESSION_IMPL *session)
{
	WT_TXN *txn;
	WT_TXN_STATE *txn_state;

	txn = &session->txn;
	txn_state = &S2C(session)->txn_global.states[session->id];

	WT_ASSERT(session,
	    txn_state->snap_min == WT_TXN_NONE ||
	    session->txn.isolation == WT_ISO_READ_UNCOMMITTED ||
	    !__wt_txn_visible_all(session, txn_state->snap_min));

	txn_state->snap_min = WT_TXN_NONE;
	F_CLR(txn, WT_TXN_HAS_SNAPSHOT);
}

/*
 * __wt_txn_get_snapshot --
 *	Allocate a snapshot.
 */
void
__wt_txn_get_snapshot(WT_SESSION_IMPL *session)
{
	WT_CONNECTION_IMPL *conn;
	WT_TXN *txn;
	WT_TXN_GLOBAL *txn_global;
	WT_TXN_STATE *s, *txn_state;
	uint64_t ckpt_id, current_id, id;
	uint64_t prev_oldest_id, snap_min;
	uint32_t i, n, session_cnt;
	int32_t count;

	conn = S2C(session);
	txn = &session->txn;
	txn_global = &conn->txn_global;
	txn_state = &txn_global->states[session->id];

	current_id = snap_min = txn_global->current;
	prev_oldest_id = txn_global->oldest_id;

	/* For pure read-only workloads, avoid scanning. */
	if (prev_oldest_id == current_id) {
		txn_state->snap_min = current_id;
		__txn_sort_snapshot(session, 0, current_id);

		/* Check that the oldest ID has not moved in the meantime. */
		if (prev_oldest_id == txn_global->oldest_id &&
		    txn_global->scan_count == 0)
			return;
	}

	/*
	 * We're going to scan.  Increment the count of scanners to prevent the
	 * oldest ID from moving forwards.  Spin if the count is negative,
	 * which indicates that some thread is moving the oldest ID forwards.
	 */
	do {
		if ((count = txn_global->scan_count) < 0)
			WT_PAUSE();
	} while (count < 0 ||
	    !WT_ATOMIC_CAS4(txn_global->scan_count, count, count + 1));

	/* The oldest ID cannot change until the scan count goes to zero. */
	prev_oldest_id = txn_global->oldest_id;
	current_id = snap_min = txn_global->current;

	/* Walk the array of concurrent transactions. */
	WT_ORDERED_READ(session_cnt, conn->session_cnt);
	ckpt_id = txn_global->checkpoint_id;
	for (i = n = 0, s = txn_global->states; i < session_cnt; i++, s++) {
		/* Skip the checkpoint transaction; it is never read from. */
		if (ckpt_id != WT_TXN_NONE && ckpt_id == s->id)
			continue;

		/*
		 * Build our snapshot of any concurrent transaction IDs.
		 *
		 * Ignore:
		 *  - Our own ID: we always read our own updates.
		 *  - The ID if it is older than the oldest ID we saw. This
		 *    can happen if we race with a thread that is allocating
		 *    an ID -- the ID will not be used because the thread will
		 *    keep spinning until it gets a valid one.
		 */
		if (s != txn_state &&
		    (id = s->id) != WT_TXN_NONE &&
		    WT_TXNID_LE(prev_oldest_id, id)) {
			txn->snapshot[n++] = id;
			if (WT_TXNID_LT(id, snap_min))
				snap_min = id;
		}
	}

	/*
	 * If we got a new snapshot, update the published snap_min for this
	 * session.
	 */
	WT_ASSERT(session, WT_TXNID_LE(prev_oldest_id, snap_min));
	WT_ASSERT(session, prev_oldest_id == txn_global->oldest_id);
	txn_state->snap_min = snap_min;

	/* Update the last running ID if we have a much newer value. */
	if (snap_min > txn_global->last_running + 100)
		txn_global->last_running = snap_min;

	WT_ASSERT(session, txn_global->scan_count > 0);
	(void)WT_ATOMIC_SUB4(txn_global->scan_count, 1);

	__txn_sort_snapshot(session, n, current_id);
}

/*
 * __wt_txn_update_oldest --
 *	Sweep the running transactions to update the oldest ID required.
 * !!!
 * If a data-source is calling the WT_EXTENSION_API.transaction_oldest
 * method (for the oldest transaction ID not yet visible to a running
 * transaction), and then comparing that oldest ID against committed
 * transactions to see if updates for a committed transaction are still
 * visible to running transactions, the oldest transaction ID may be
 * the same as the last committed transaction ID, if the transaction
 * state wasn't refreshed after the last transaction committed.  Push
 * past the last committed transaction.
*/
void
__wt_txn_update_oldest(WT_SESSION_IMPL *session, int force)
{
	WT_CONNECTION_IMPL *conn;
	WT_SESSION_IMPL *oldest_session;
	WT_TXN_GLOBAL *txn_global;
	WT_TXN_STATE *s;
	uint64_t ckpt_id, current_id, id, oldest_id, prev_oldest_id, snap_min;
	uint32_t i, session_cnt;
	int32_t count;
	int last_running_moved;

	conn = S2C(session);
	txn_global = &conn->txn_global;

	current_id = snap_min = txn_global->current;
	oldest_session = NULL;
	prev_oldest_id = txn_global->oldest_id;

	/*
	 * For pure read-only workloads, or if the update isn't forced and the
	 * oldest ID isn't too far behind, avoid scanning.
	 */
	if (prev_oldest_id == current_id ||
	    (!force && WT_TXNID_LT(current_id, prev_oldest_id + 100)))
		return;

	/*
	 * We're going to scan.  Increment the count of scanners to prevent the
	 * oldest ID from moving forwards.  Spin if the count is negative,
	 * which indicates that some thread is moving the oldest ID forwards.
	 */
	do {
		if ((count = txn_global->scan_count) < 0)
			WT_PAUSE();
	} while (count < 0 ||
	    !WT_ATOMIC_CAS4(txn_global->scan_count, count, count + 1));

	/* The oldest ID cannot change until the scan count goes to zero. */
	prev_oldest_id = txn_global->oldest_id;
	current_id = oldest_id = snap_min = txn_global->current;

	/* Walk the array of concurrent transactions. */
	WT_ORDERED_READ(session_cnt, conn->session_cnt);
	ckpt_id = txn_global->checkpoint_id;
	for (i = 0, s = txn_global->states; i < session_cnt; i++, s++) {
		/* Skip the checkpoint transaction; it is never read from. */
		if (ckpt_id != WT_TXN_NONE && ckpt_id == s->id)
			continue;

		/*
		 * Update the oldest ID.
		 *
		 * Ignore: IDs older than the oldest ID we saw. This can happen
		 * if we race with a thread that is allocating an ID -- the ID
		 * will not be used because the thread will keep spinning until
		 * it gets a valid one.
		 */
		if ((id = s->id) != WT_TXN_NONE &&
		    WT_TXNID_LE(prev_oldest_id, id) &&
		    WT_TXNID_LT(id, snap_min))
			snap_min = id;

		/*
		 * !!!
		 * Note: Don't ignore snap_min values older than the previous
		 * oldest ID.  Read-uncommitted operations publish snap_min
		 * values without incrementing scan_count to protect the global
		 * table.  See the comment in __wt_txn_cursor_op for
		 * more details.
		 */
		if ((id = s->snap_min) != WT_TXN_NONE &&
		    WT_TXNID_LT(id, oldest_id)) {
			oldest_id = id;
			oldest_session = &conn->sessions[i];
		}
	}

	if (WT_TXNID_LT(snap_min, oldest_id))
		oldest_id = snap_min;

	/* The oldest ID can't move past any named snapshots. */
	if ((id = txn_global->nsnap_oldest_id) != WT_TXN_NONE &&
	    WT_TXNID_LT(id, oldest_id))
		oldest_id = id;

	/* Update the last running ID. */
	if (WT_TXNID_LT(txn_global->last_running, snap_min)) {
		txn_global->last_running = snap_min;
		last_running_moved = 1;
	} else
		last_running_moved = 0;

	/* Update the oldest ID. */
	if (WT_TXNID_LT(prev_oldest_id, oldest_id) &&
	    WT_ATOMIC_CAS4(txn_global->scan_count, 1, -1)) {
		WT_ORDERED_READ(session_cnt, conn->session_cnt);
		ckpt_id = txn_global->checkpoint_id;
		for (i = 0, s = txn_global->states; i < session_cnt; i++, s++) {
			/*
			 * Skip the checkpoint transaction; it is never read
			 * from.
			 */
			if (ckpt_id != WT_TXN_NONE && ckpt_id == s->id)
				continue;

			if ((id = s->id) != WT_TXN_NONE &&
			    WT_TXNID_LT(id, oldest_id))
				oldest_id = id;
			if ((id = s->snap_min) != WT_TXN_NONE &&
			    WT_TXNID_LT(id, oldest_id))
				oldest_id = id;
		}
		if (WT_TXNID_LT(txn_global->oldest_id, oldest_id))
			txn_global->oldest_id = oldest_id;
		txn_global->scan_count = 0;
	} else {
		if (WT_VERBOSE_ISSET(session, WT_VERB_TRANSACTION) &&
		    current_id - oldest_id > 10000 && last_running_moved &&
		    oldest_session != NULL) {
			(void)__wt_verbose(session, WT_VERB_TRANSACTION,
			    "old snapshot %" PRIu64
			    " pinned in session %d [%s]"
			    " with snap_min %" PRIu64 "\n",
			    oldest_id, oldest_session->id,
			    oldest_session->lastop,
			    oldest_session->txn.snap_min);
		}
		WT_ASSERT(session, txn_global->scan_count > 0);
		(void)WT_ATOMIC_SUB4(txn_global->scan_count, 1);
	}
}

/*
 * __wt_txn_config --
 *	Configure a transaction.
 */
int
__wt_txn_config(WT_SESSION_IMPL *session, const char *cfg[])
{
	WT_CONFIG_ITEM cval;
	WT_TXN *txn;

	txn = &session->txn;

	WT_RET(__wt_config_gets_def(session, cfg, "isolation", 0, &cval));
	if (cval.len != 0)
		txn->isolation =
		    WT_STRING_MATCH("snapshot", cval.str, cval.len) ?
		    WT_ISO_SNAPSHOT :
		    WT_STRING_MATCH("read-committed", cval.str, cval.len) ?
		    WT_ISO_READ_COMMITTED : WT_ISO_READ_UNCOMMITTED;

	/*
	 * The default sync setting is inherited from the connection, but can
	 * be overridden by an explicit "sync" setting for this transaction.
	 *
	 * !!! This is an unusual use of the config code: the "default" value
<<<<<<< HEAD
	 * we pass in is inherited from the connection.  If flush is not set in
	 * the connection-wide flag and not overridden here, we end up clearing
	 * all flags.  We want to distinguish between inheriting implicitly
	 * and explicitly.
	 */
	F_CLR(txn, WT_TXN_SYNC_SET);
	WT_RET(__wt_config_gets_def(session, cfg, "sync", UINT_MAX, &cval));
	if (cval.val == 0 || cval.val == 1)
		/*
		 * This is an explicit setting of sync.  Set the flag so
		 * that we know not to overwrite it in commit_transaction.
		 */
		F_SET(txn, WT_TXN_SYNC_SET);
	if (cval.val == 0 || (!F_ISSET(txn, WT_TXN_SYNC_SET) &&
	    !FLD_ISSET(txn->txn_logsync, WT_LOG_FLUSH)))
		/*
		 * Only reset the value if the setting was turned off.
		 */
		txn->txn_logsync = 0;
=======
	 * we pass in is inherited from the connection.
	 */
	WT_RET(__wt_config_gets_def(session, cfg, "sync",
	    FLD_ISSET(txn->txn_logsync, WT_LOG_FLUSH) ? 1 : 0, &cval));
	if (!cval.val)
		FLD_CLR(txn->txn_logsync, WT_LOG_FLUSH);
>>>>>>> 3fe41b42

	WT_RET(__wt_config_gets_def(session, cfg, "snapshot", 0, &cval));
	if (cval.len > 0)
		/*
		 * The layering here isn't ideal - the named snapshot get
		 * function does both validation and setup. Otherwise we'd
		 * need to walk the list of named snapshots twice during
		 * transaction open.
		 */
		WT_RET(__wt_txn_named_snapshot_get(session, &cval));

	return (0);
}

/*
 * __wt_txn_release --
 *	Release the resources associated with the current transaction.
 */
void
__wt_txn_release(WT_SESSION_IMPL *session)
{
	WT_TXN *txn;
	WT_TXN_GLOBAL *txn_global;
	WT_TXN_STATE *txn_state;

	txn = &session->txn;
	WT_ASSERT(session, txn->mod_count == 0);
	txn->notify = NULL;

	txn_global = &S2C(session)->txn_global;
	txn_state = &txn_global->states[session->id];

	/* Clear the transaction's ID from the global table. */
	if (F_ISSET(txn, WT_TXN_HAS_ID)) {
		WT_ASSERT(session, txn_state->id != WT_TXN_NONE &&
		    txn->id != WT_TXN_NONE);
		WT_PUBLISH(txn_state->id, WT_TXN_NONE);
		txn->id = WT_TXN_NONE;
	}

	/* Free the scratch buffer allocated for logging. */
	__wt_logrec_free(session, &txn->logrec);

	/* Discard any memory from the session's split stash that we can. */
	WT_ASSERT(session, session->split_gen == 0);
	if (session->split_stash_cnt > 0)
		__wt_split_stash_discard(session);

	/*
	 * Reset the transaction state to not running and release the snapshot.
	 */
	__wt_txn_release_snapshot(session);
	txn->isolation = session->isolation;
	/* Ensure the transaction flags are cleared on exit */
	txn->flags = 0;
}

/*
 * __wt_txn_commit --
 *	Commit the current transaction.
 */
int
__wt_txn_commit(WT_SESSION_IMPL *session, const char *cfg[])
{
	WT_CONFIG_ITEM cval;
	WT_CONNECTION_IMPL *conn;
	WT_DECL_RET;
	WT_TXN *txn;
	WT_TXN_OP *op;
	u_int i;

	txn = &session->txn;
	conn = S2C(session);
	WT_ASSERT(session, !F_ISSET(txn, WT_TXN_ERROR));

	if (!F_ISSET(txn, WT_TXN_RUNNING))
		WT_RET_MSG(session, EINVAL, "No transaction is active");

	/*
	 * The default sync setting is inherited from the connection, but can
	 * be overridden by an explicit "sync" setting for this transaction.
	 */
	WT_RET(__wt_config_gets_def(session, cfg, "sync", 0, &cval));
	/*
	 * If the user chose the default setting, check whether
	 * transaction_sync is enabled in the connection.  If it isn't,
	 * we want to clear the field.  Otherwise check for specific
	 * settings.  We don't need to check for "on" because that is
	 * the default inherited from the connection.  If the user set
	 * anything in begin_transaction, we only override with an
	 * explicit setting.
	 */
	if (cval.len == 0) {
		if (!FLD_ISSET(txn->txn_logsync, WT_LOG_FLUSH) &&
		    !F_ISSET(txn, WT_TXN_SYNC_SET))
			txn->txn_logsync = 0;
	} else {
		/*
		 * If the caller already set sync on begin_transaction then
		 * they should not be using sync on commit_transaction.
		 * Flag that as an error.
		 */
		if (F_ISSET(txn, WT_TXN_SYNC_SET))
			WT_RET_MSG(session, EINVAL,
			    "Sync already set during begin_transaction.");
		if (WT_STRING_MATCH("background", cval.str, cval.len))
			txn->txn_logsync = WT_LOG_BACKGROUND;
		else if (WT_STRING_MATCH("off", cval.str, cval.len))
			txn->txn_logsync = 0;
		/*
		 * We don't need to check for "on" here because that is the
		 * default to inherit from the connection setting.
		 */
	}

	/* Commit notification. */
	if (txn->notify != NULL)
		WT_TRET(txn->notify->notify(txn->notify,
		    (WT_SESSION *)session, txn->id, 1));

	/* If we are logging, write a commit log record. */
	if (ret == 0 && txn->mod_count > 0 &&
	    FLD_ISSET(conn->log_flags, WT_CONN_LOG_ENABLED) &&
	    !F_ISSET(session, WT_SESSION_NO_LOGGING)) {
		/*
		 * We are about to block on I/O writing the log.
		 * Release our snapshot in case it is keeping data pinned.
		 * This is particularly important for checkpoints.
		 */
		__wt_txn_release_snapshot(session);
		ret = __wt_txn_log_commit(session, cfg);
	}

	/*
	 * If anything went wrong, roll back.
	 *
	 * !!!
	 * Nothing can fail after this point.
	 */
	if (ret != 0) {
		WT_TRET(__wt_txn_rollback(session, cfg));
		return (ret);
	}

	/* Free memory associated with updates. */
	for (i = 0, op = txn->mod; i < txn->mod_count; i++, op++)
		__wt_txn_op_free(session, op);
	txn->mod_count = 0;

	/*
	 * We are about to release the snapshot: copy values into any
	 * positioned cursors so they don't point to updates that could be
	 * freed once we don't have a transaction ID pinned.
	 */
	if (session->ncursors > 0)
		WT_RET(__wt_session_copy_values(session));

	__wt_txn_release(session);
	return (0);
}

/*
 * __wt_txn_rollback --
 *	Roll back the current transaction.
 */
int
__wt_txn_rollback(WT_SESSION_IMPL *session, const char *cfg[])
{
	WT_DECL_RET;
	WT_TXN *txn;
	WT_TXN_OP *op;
	u_int i;

	WT_UNUSED(cfg);

	txn = &session->txn;
	if (!F_ISSET(txn, WT_TXN_RUNNING))
		WT_RET_MSG(session, EINVAL, "No transaction is active");

	/* Rollback notification. */
	if (txn->notify != NULL)
		WT_TRET(txn->notify->notify(txn->notify, (WT_SESSION *)session,
		    txn->id, 0));

	/* Rollback updates. */
	for (i = 0, op = txn->mod; i < txn->mod_count; i++, op++) {
		/* Metadata updates are never rolled back. */
		if (op->fileid == WT_METAFILE_ID)
			continue;

		switch (op->type) {
		case WT_TXN_OP_BASIC:
		case WT_TXN_OP_INMEM:
			op->u.upd->txnid = WT_TXN_ABORTED;
			break;
		case WT_TXN_OP_REF:
			__wt_delete_page_rollback(session, op->u.ref);
			break;
		case WT_TXN_OP_TRUNCATE_COL:
		case WT_TXN_OP_TRUNCATE_ROW:
			/*
			 * Nothing to do: these operations are only logged for
			 * recovery.  The in-memory changes will be rolled back
			 * with a combination of WT_TXN_OP_REF and
			 * WT_TXN_OP_INMEM operations.
			 */
			break;
		}

		/* Free any memory allocated for the operation. */
		__wt_txn_op_free(session, op);
	}
	txn->mod_count = 0;

	__wt_txn_release(session);
	return (ret);
}

/*
 * __wt_txn_init --
 *	Initialize a session's transaction data.
 */
int
__wt_txn_init(WT_SESSION_IMPL *session)
{
	WT_TXN *txn;

	txn = &session->txn;
	txn->id = WT_TXN_NONE;

	WT_RET(__wt_calloc_def(session,
	    S2C(session)->session_size, &txn->snapshot));

#ifdef HAVE_DIAGNOSTIC
	if (S2C(session)->txn_global.states != NULL) {
		WT_TXN_STATE *txn_state;
		txn_state = &S2C(session)->txn_global.states[session->id];
		WT_ASSERT(session, txn_state->snap_min == WT_TXN_NONE);
	}
#endif

	/*
	 * Take care to clean these out in case we are reusing the transaction
	 * for eviction.
	 */
	txn->mod = NULL;

	txn->isolation = session->isolation;
	return (0);
}

/*
 * __wt_txn_stats_update --
 *	Update the transaction statistics for return to the application.
 */
void
__wt_txn_stats_update(WT_SESSION_IMPL *session)
{
	WT_TXN_GLOBAL *txn_global;
	WT_CONNECTION_IMPL *conn;
	WT_CONNECTION_STATS *stats;
	uint64_t checkpoint_snap_min;

	conn = S2C(session);
	txn_global = &conn->txn_global;
	stats = &conn->stats;
	checkpoint_snap_min = txn_global->checkpoint_snap_min;

	WT_STAT_SET(stats, txn_pinned_range,
	    txn_global->current - txn_global->oldest_id);

	WT_STAT_SET(stats, txn_pinned_checkpoint_range,
	    checkpoint_snap_min == WT_TXN_NONE ?
	    0 : txn_global->current - checkpoint_snap_min);
}

/*
 * __wt_txn_destroy --
 *	Destroy a session's transaction data.
 */
void
__wt_txn_destroy(WT_SESSION_IMPL *session)
{
	WT_TXN *txn;

	txn = &session->txn;
	__wt_free(session, txn->mod);
	__wt_free(session, txn->snapshot);
}

/*
 * __wt_txn_global_init --
 *	Initialize the global transaction state.
 */
int
__wt_txn_global_init(WT_SESSION_IMPL *session, const char *cfg[])
{
	WT_CONNECTION_IMPL *conn;
	WT_TXN_GLOBAL *txn_global;
	WT_TXN_STATE *s;
	u_int i;

	WT_UNUSED(cfg);
	conn = S2C(session);

	txn_global = &conn->txn_global;
	txn_global->current = txn_global->last_running =
	    txn_global->oldest_id = WT_TXN_FIRST;

	WT_RET(__wt_rwlock_alloc(session,
	    &txn_global->nsnap_rwlock, "named snapshot lock"));
	txn_global->nsnap_oldest_id = WT_TXN_NONE;
	STAILQ_INIT(&txn_global->nsnaph);

	WT_RET(__wt_calloc_def(
	    session, conn->session_size, &txn_global->states));

	for (i = 0, s = txn_global->states; i < conn->session_size; i++, s++)
		s->id = s->snap_min = WT_TXN_NONE;

	return (0);
}

/*
 * __wt_txn_global_destroy --
 *	Destroy the global transaction state.
 */
int
__wt_txn_global_destroy(WT_SESSION_IMPL *session)
{
	WT_CONNECTION_IMPL *conn;
	WT_DECL_RET;
	WT_TXN_GLOBAL *txn_global;

	conn = S2C(session);
	txn_global = &conn->txn_global;

	if (txn_global == NULL)
		return (0);

	WT_TRET(__wt_rwlock_destroy(session, &txn_global->nsnap_rwlock));
	__wt_free(session, txn_global->states);

	return (ret);
}<|MERGE_RESOLUTION|>--- conflicted
+++ resolved
@@ -334,12 +334,7 @@
 	 * The default sync setting is inherited from the connection, but can
 	 * be overridden by an explicit "sync" setting for this transaction.
 	 *
-	 * !!! This is an unusual use of the config code: the "default" value
-<<<<<<< HEAD
-	 * we pass in is inherited from the connection.  If flush is not set in
-	 * the connection-wide flag and not overridden here, we end up clearing
-	 * all flags.  We want to distinguish between inheriting implicitly
-	 * and explicitly.
+	 * We want to distinguish between inheriting implicitly and explicitly.
 	 */
 	F_CLR(txn, WT_TXN_SYNC_SET);
 	WT_RET(__wt_config_gets_def(session, cfg, "sync", UINT_MAX, &cval));
@@ -349,20 +344,9 @@
 		 * that we know not to overwrite it in commit_transaction.
 		 */
 		F_SET(txn, WT_TXN_SYNC_SET);
-	if (cval.val == 0 || (!F_ISSET(txn, WT_TXN_SYNC_SET) &&
-	    !FLD_ISSET(txn->txn_logsync, WT_LOG_FLUSH)))
-		/*
-		 * Only reset the value if the setting was turned off.
-		 */
-		txn->txn_logsync = 0;
-=======
-	 * we pass in is inherited from the connection.
-	 */
-	WT_RET(__wt_config_gets_def(session, cfg, "sync",
-	    FLD_ISSET(txn->txn_logsync, WT_LOG_FLUSH) ? 1 : 0, &cval));
-	if (!cval.val)
+
+	if (cval.val == 0)
 		FLD_CLR(txn->txn_logsync, WT_LOG_FLUSH);
->>>>>>> 3fe41b42
 
 	WT_RET(__wt_config_gets_def(session, cfg, "snapshot", 0, &cval));
 	if (cval.len > 0)
@@ -446,13 +430,16 @@
 	 * be overridden by an explicit "sync" setting for this transaction.
 	 */
 	WT_RET(__wt_config_gets_def(session, cfg, "sync", 0, &cval));
-	/*
-	 * If the user chose the default setting, check whether
-	 * transaction_sync is enabled in the connection.  If it isn't,
-	 * we want to clear the field.  Otherwise check for specific
-	 * settings.  We don't need to check for "on" because that is
-	 * the default inherited from the connection.  If the user set
-	 * anything in begin_transaction, we only override with an
+
+	/*
+	 * If the user chose the default setting, check whether sync is enabled
+	 * for this transaction (either inherited or via begin_transaction).
+	 * If sync is disabled, clear the field to avoid the log write being
+	 * flushed.
+	 *
+	 * Otherwise check for specific settings.  We don't need to check for
+	 * "on" because that is the default inherited from the connection.  If
+	 * the user set anything in begin_transaction, we only override with an
 	 * explicit setting.
 	 */
 	if (cval.len == 0) {
