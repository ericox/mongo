--- conflicted
+++ resolved
@@ -653,14 +653,9 @@
 	WT_INDEX *idx;
 	WT_SESSION_IMPL *session;
 	WT_TABLE *table;
-<<<<<<< HEAD
 	uint8_t flags;
 	uint32_t bloom_bit_count, bloom_hash_count, range;
 	uint64_t count;
-=======
-	uint64_t bloom_bit_count, bloom_hash_count, count;
-	uint32_t flags, range;
->>>>>>> 2b1f1332
 
 	count = 0;
 	session = (WT_SESSION_IMPL *)wt_session;
