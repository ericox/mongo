--- conflicted
+++ resolved
@@ -62,17 +62,6 @@
 	logcount = 0;
 	logfiles = NULL;
 
-<<<<<<< HEAD
-	/*
-	 * The log archive server may be running before the database is
-	 * created.  Wait for the wiredtiger_open call to complete.
-	 */
-	while (F_ISSET(conn, WT_CONN_SERVER_RUN) &&
-	    !conn->connection_initialized)
-		__wt_sleep(0, 1000);
-
-=======
->>>>>>> f058f36e
 	while (F_ISSET(conn, WT_CONN_SERVER_RUN)) {
 		/*
 		 * If archiving is reconfigured and turned off, wait until
