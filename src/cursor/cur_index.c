--- conflicted
+++ resolved
@@ -115,12 +115,7 @@
 	WT_SESSION_IMPL *session;
 
 	cindex = (WT_CURSOR_INDEX *)cursor;
-<<<<<<< HEAD
-	CURSOR_API_CALL_NOCONF(
-	    cursor, session, next, cindex->cbt.btree);
-=======
 	CURSOR_API_CALL(cursor, session, next, cindex->cbt.btree);
->>>>>>> ac35d03a
 	if ((ret = __wt_btcur_next(&cindex->cbt, 0)) == 0)
 		ret = __curindex_move(cindex);
 	API_END(session);
@@ -140,12 +135,7 @@
 	WT_SESSION_IMPL *session;
 
 	cindex = (WT_CURSOR_INDEX *)cursor;
-<<<<<<< HEAD
-	CURSOR_API_CALL_NOCONF(
-	    cursor, session, prev, cindex->cbt.btree);
-=======
 	CURSOR_API_CALL(cursor, session, prev, cindex->cbt.btree);
->>>>>>> ac35d03a
 	if ((ret = __wt_btcur_prev(&cindex->cbt, 0)) == 0)
 		ret = __curindex_move(cindex);
 	API_END(session);
@@ -167,12 +157,7 @@
 	int i;
 
 	cindex = (WT_CURSOR_INDEX *)cursor;
-<<<<<<< HEAD
-	CURSOR_API_CALL_NOCONF(
-	    cursor, session, reset, cindex->cbt.btree);
-=======
 	CURSOR_API_CALL(cursor, session, reset, cindex->cbt.btree);
->>>>>>> ac35d03a
 	WT_TRET(__wt_btcur_reset(&cindex->cbt));
 
 	for (i = 0, cp = cindex->cg_cursors;
@@ -265,12 +250,7 @@
 	WT_SESSION_IMPL *session;
 
 	cindex = (WT_CURSOR_INDEX *)cursor;
-<<<<<<< HEAD
-	CURSOR_API_CALL_NOCONF(
-	    cursor, session, search_near, cindex->cbt.btree);
-=======
 	CURSOR_API_CALL(cursor, session, search_near, cindex->cbt.btree);
->>>>>>> ac35d03a
 	if ((ret = __wt_btcur_search_near(&cindex->cbt, exact)) == 0)
 		ret = __curindex_move(cindex);
 	API_END(session);
