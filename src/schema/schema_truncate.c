/*-
 * Copyright (c) 2014-2016 MongoDB, Inc.
 * Copyright (c) 2008-2014 WiredTiger, Inc.
 *	All rights reserved.
 *
 * See the file LICENSE for redistribution information.
 */

#include "wt_internal.h"

/*
<<<<<<< HEAD
 * __truncate_file --
 *	WT_SESSION::truncate for a file.
 */
static int
__truncate_file(WT_SESSION_IMPL *session, const char *uri)
{
	WT_DECL_RET;
	const char *filename;
	uint32_t allocsize;

	filename = uri;
	if (!WT_PREFIX_SKIP(filename, "file:"))
		return (EINVAL);

	/* Open and lock the file. */
	WT_RET(__wt_session_get_btree(
	    session, uri, NULL, NULL, WT_DHANDLE_EXCLUSIVE));
	WT_STAT_FAST_DATA_INCR(session, cursor_truncate);

	/* Get the allocation size. */
	allocsize = S2BT(session)->allocsize;

	WT_RET(__wt_session_release_btree(session));

	/* Close any btree handles in the file. */
	WT_WITH_HANDLE_LIST_LOCK(session, ret,
	    ret = __wt_conn_dhandle_close_all(session, uri, false));
	WT_RET(ret);

	/* Delete the root address and truncate the file. */
	WT_RET(__wt_meta_checkpoint_clear(session, uri));
	WT_RET(__wt_block_manager_truncate(session, filename, allocsize));

	return (0);
}

/*
=======
>>>>>>> 22494745
 * __truncate_table --
 *	WT_SESSION::truncate for a table.
 */
static int
__truncate_table(WT_SESSION_IMPL *session, const char *uri, const char *cfg[])
{
	WT_DECL_RET;
	WT_TABLE *table;
	u_int i;

	WT_RET(__wt_schema_get_table(session, uri, strlen(uri), false, &table));
	WT_STAT_FAST_DATA_INCR(session, cursor_truncate);

	/* Truncate the column groups. */
	for (i = 0; i < WT_COLGROUPS(table); i++)
		WT_ERR(__wt_schema_truncate(
		    session, table->cgroups[i]->source, cfg));

	/* Truncate the indices. */
	WT_ERR(__wt_schema_open_indices(session, table));
	for (i = 0; i < table->nindices; i++)
		WT_ERR(__wt_schema_truncate(
		    session, table->indices[i]->source, cfg));

err:	__wt_schema_release_table(session, table);
	return (ret);
}

/*
 * __truncate_dsrc --
 *	WT_SESSION::truncate for a data-source without a truncate operation.
 */
static int
__truncate_dsrc(WT_SESSION_IMPL *session, const char *uri)
{
	WT_CURSOR *cursor;
	WT_DECL_RET;
	const char *cfg[2];

	/* Open a cursor and traverse the object, removing every entry. */
	cfg[0] = WT_CONFIG_BASE(session, WT_SESSION_open_cursor);
	cfg[1] = NULL;
	WT_RET(__wt_open_cursor(session, uri, NULL, cfg, &cursor));
	while ((ret = cursor->next(cursor)) == 0)
		WT_ERR(cursor->remove(cursor));
	WT_ERR_NOTFOUND_OK(ret);
	WT_STAT_FAST_DATA_INCR(session, cursor_truncate);

err:	WT_TRET(cursor->close(cursor));
	return (ret);
}

/*
 * __wt_schema_truncate --
 *	WT_SESSION::truncate without a range.
 */
int
__wt_schema_truncate(
    WT_SESSION_IMPL *session, const char *uri, const char *cfg[])
{
	WT_DATA_SOURCE *dsrc;
	WT_DECL_RET;
	const char *tablename;

	tablename = uri;

	if (WT_PREFIX_MATCH(uri, "file:"))
		/*
		 * File truncate translates into a range truncate.
		 */
		ret = __wt_session_range_truncate(session, uri, NULL, NULL);
	else if (WT_PREFIX_MATCH(uri, "lsm:"))
		ret = __wt_lsm_tree_truncate(session, uri, cfg);
	else if (WT_PREFIX_SKIP(tablename, "table:"))
		ret = __truncate_table(session, tablename, cfg);
	else if ((dsrc = __wt_schema_get_source(session, uri)) != NULL)
		ret = dsrc->truncate == NULL ?
		    __truncate_dsrc(session, uri) :
		    dsrc->truncate(
		    dsrc, &session->iface, uri, (WT_CONFIG_ARG *)cfg);
	else
		ret = __wt_bad_object_type(session, uri);

	/* If we didn't find a metadata entry, map that error to ENOENT. */
	return (ret == WT_NOTFOUND ? ENOENT : ret);
}

/*
 * __wt_range_truncate --
 *	Truncate of a cursor range, default implementation.
 */
int
__wt_range_truncate(WT_CURSOR *start, WT_CURSOR *stop)
{
	WT_DECL_RET;
	int cmp;

	if (start == NULL) {
		do {
			WT_RET(stop->remove(stop));
		} while ((ret = stop->prev(stop)) == 0);
		WT_RET_NOTFOUND_OK(ret);
	} else {
		cmp = -1;
		do {
			if (stop != NULL)
				WT_RET(start->compare(start, stop, &cmp));
			WT_RET(start->remove(start));
		} while (cmp < 0 && (ret = start->next(start)) == 0);
		WT_RET_NOTFOUND_OK(ret);
	}
	return (0);
}

/*
 * __wt_schema_range_truncate --
 *	WT_SESSION::truncate with a range.
 */
int
__wt_schema_range_truncate(
    WT_SESSION_IMPL *session, WT_CURSOR *start, WT_CURSOR *stop)
{
	WT_CURSOR *cursor;
	WT_DATA_SOURCE *dsrc;
	WT_DECL_RET;
	const char *uri;

	cursor = (start != NULL) ? start : stop;
	uri = cursor->internal_uri;

	if (WT_PREFIX_MATCH(uri, "file:")) {
		if (start != NULL)
			WT_CURSOR_NEEDKEY(start);
		if (stop != NULL)
			WT_CURSOR_NEEDKEY(stop);
		WT_WITH_BTREE(session, ((WT_CURSOR_BTREE *)cursor)->btree,
		    ret = __wt_btcur_range_truncate(
			(WT_CURSOR_BTREE *)start, (WT_CURSOR_BTREE *)stop));
	} else if (WT_PREFIX_MATCH(uri, "table:"))
		ret = __wt_table_range_truncate(
		    (WT_CURSOR_TABLE *)start, (WT_CURSOR_TABLE *)stop);
	else if ((dsrc = __wt_schema_get_source(session, uri)) != NULL &&
	    dsrc->range_truncate != NULL)
		ret = dsrc->range_truncate(dsrc, &session->iface, start, stop);
	else
		ret = __wt_range_truncate(start, stop);
err:
	return (ret);
}<|MERGE_RESOLUTION|>--- conflicted
+++ resolved
@@ -9,46 +9,6 @@
 #include "wt_internal.h"
 
 /*
-<<<<<<< HEAD
- * __truncate_file --
- *	WT_SESSION::truncate for a file.
- */
-static int
-__truncate_file(WT_SESSION_IMPL *session, const char *uri)
-{
-	WT_DECL_RET;
-	const char *filename;
-	uint32_t allocsize;
-
-	filename = uri;
-	if (!WT_PREFIX_SKIP(filename, "file:"))
-		return (EINVAL);
-
-	/* Open and lock the file. */
-	WT_RET(__wt_session_get_btree(
-	    session, uri, NULL, NULL, WT_DHANDLE_EXCLUSIVE));
-	WT_STAT_FAST_DATA_INCR(session, cursor_truncate);
-
-	/* Get the allocation size. */
-	allocsize = S2BT(session)->allocsize;
-
-	WT_RET(__wt_session_release_btree(session));
-
-	/* Close any btree handles in the file. */
-	WT_WITH_HANDLE_LIST_LOCK(session, ret,
-	    ret = __wt_conn_dhandle_close_all(session, uri, false));
-	WT_RET(ret);
-
-	/* Delete the root address and truncate the file. */
-	WT_RET(__wt_meta_checkpoint_clear(session, uri));
-	WT_RET(__wt_block_manager_truncate(session, filename, allocsize));
-
-	return (0);
-}
-
-/*
-=======
->>>>>>> 22494745
  * __truncate_table --
  *	WT_SESSION::truncate for a table.
  */
