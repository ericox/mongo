/*-
 * Copyright (c) 2008-2013 WiredTiger, Inc.
 *	All rights reserved.
 *
 * See the file LICENSE for redistribution information.
 */

#ifndef	__WIREDTIGER_H_
#define	__WIREDTIGER_H_

#if defined(__cplusplus)
extern "C" {
#endif

/*******************************************
 * Version information
 *******************************************/
#define	WIREDTIGER_VERSION_MAJOR	@VERSION_MAJOR@
#define	WIREDTIGER_VERSION_MINOR	@VERSION_MINOR@
#define	WIREDTIGER_VERSION_PATCH	@VERSION_PATCH@
#define	WIREDTIGER_VERSION_STRING	@VERSION_STRING@

/*******************************************
 * Required includes
 *******************************************/
@wiredtiger_includes_decl@

/*******************************************
 * Portable type names
 *******************************************/
@int8_decl@
@u_int8_decl@
@int16_decl@
@u_int16_decl@
@int32_decl@
@u_int32_decl@
@int64_decl@
@u_int64_decl@

@u_char_decl@
@u_short_decl@
@u_int_decl@
@u_long_decl@
@u_quad_decl@

@uintmax_t_decl@
@uintptr_t_decl@

#if defined(DOXYGEN) || defined(SWIG)
#define	__F(func) func
#else
#define	__F(func) (*func)
#endif

#ifdef SWIG
%{
#include <wiredtiger.h>
%}
#endif

/*!
 * @defgroup wt WiredTiger API
 * The functions, handles and methods applications use to access and manage
 * data with WiredTiger.
 *
 * @{
 */

/*******************************************
 * Public forward structure declarations
 *******************************************/
struct __wt_collator;	    typedef struct __wt_collator WT_COLLATOR;
struct __wt_compressor;	    typedef struct __wt_compressor WT_COMPRESSOR;
struct __wt_connection;	    typedef struct __wt_connection WT_CONNECTION;
struct __wt_cursor;	    typedef struct __wt_cursor WT_CURSOR;
struct __wt_data_source;    typedef struct __wt_data_source WT_DATA_SOURCE;
struct __wt_event_handler;  typedef struct __wt_event_handler WT_EVENT_HANDLER;
struct __wt_extension_api;  typedef struct __wt_extension_api WT_EXTENSION_API;
struct __wt_extractor;	    typedef struct __wt_extractor WT_EXTRACTOR;
struct __wt_item;	    typedef struct __wt_item WT_ITEM;
struct __wt_session;	    typedef struct __wt_session WT_SESSION;

/*!
 * A raw item of data to be managed.  Data items have a pointer to the data and
 * a length (limited to 4GB for items stored in tables).  WT_ITEM structures do
 * not need to be cleared before use.
 */
struct __wt_item {
	/*!
	 * The memory reference of the data item.
	 *
	 * For items returned by a WT_CURSOR, the pointer is only valid until
	 * the next operation on that cursor.  Applications that need to keep
	 * an item across multiple cursor operations must make a copy.
	 */
	const void *data;

	/*!
	 * The number of bytes in the data item.
	 */
	uint32_t size;

#ifndef DOXYGEN
#define	WT_ITEM_ALIGNED					0x00000001
#define	WT_ITEM_INUSE					0x00000002
#define	WT_ITEM_MAPPED					0x00000004
	/* This appears in the middle of the struct to avoid padding. */
	/*! Object flags (internal use). */
	uint32_t flags;

	/*! Managed memory chunk (internal use). */
	void *mem;
	/*! Managed memory size (internal use). */
	size_t memsize;
#endif
};

/*!
 * The maximum packed size of a 64-bit integer.  The ::wiredtiger_struct_pack
 * function will pack single long integers into at most this many bytes.
 */
#define	WT_INTPACK64_MAXSIZE	((int)sizeof (int64_t) + 1)

/*!
 * The maximum packed size of a 32-bit integer.  The ::wiredtiger_struct_pack
 * function will pack single integers into at most this many bytes.
 */
#define	WT_INTPACK32_MAXSIZE	((int)sizeof (int32_t) + 1)

/*!
 * A WT_CURSOR handle is the interface to a cursor.
 *
 * Cursors allow data to be searched, iterated and modified, implementing the
 * CRUD (create, read, update and delete) operations.  Cursors are opened in
 * the context of a session.  If a transaction is started, cursors operate in
 * the context of the transaction until the transaction is resolved.
 *
 * Raw data is represented by key/value pairs of WT_ITEM structures, but
 * cursors can also provide access to fields within the key and value if the
 * formats are described in the WT_SESSION::create method.
 *
 * In the common case, a cursor is used to access records in a table.  However,
 * cursors can be used on subsets of tables (such as a single column or a
 * projection of multiple columns), as an interface to statistics, configuration
 * data or application-specific data sources.  See WT_SESSION::open_cursor for
 * more information.
 *
 * <b>Thread safety:</b> A WT_CURSOR handle is not usually shared between
 * threads, see @ref threads for more information.
 */
struct __wt_cursor {
	WT_SESSION *session;	/*!< The session handle for this cursor. */

	/*!
	 * The name of the data source for the cursor, matches the \c uri
	 * parameter to WT_SESSION::open_cursor used to open the cursor.
	 */
	const char *uri;

	/*!
	 * The format of the data packed into key items.  See @ref packing for
	 * details.  If not set, a default value of "u" is assumed, and
	 * applications must use WT_ITEM structures to manipulate untyped byte
	 * arrays.
	 */
	const char *key_format;

	/*!
	 * The format of the data packed into value items.  See @ref packing
	 * for details.  If not set, a default value of "u" is assumed, and
	 * applications must use WT_ITEM structures to manipulate untyped byte
	 * arrays.
	 */
	const char *value_format;

	/*!
	 * @name Data access
	 * @{
	 */
	/*!
	 * Get the key for the current record.
	 *
	 * @snippet ex_all.c Get the cursor's string key
	 *
	 * @snippet ex_all.c Get the cursor's record number key
	 *
	 * @param cursor the cursor handle
	 * @param ... pointers to hold key fields corresponding to
	 * WT_CURSOR::key_format.
	 * @errors
	 */
	int __F(get_key)(WT_CURSOR *cursor, ...);

	/*!
	 * Get the value for the current record.
	 *
	 * @snippet ex_all.c Get the cursor's string value
	 *
	 * @snippet ex_all.c Get the cursor's raw value
	 *
	 * @param cursor the cursor handle
	 * @param ... pointers to hold value fields corresponding to
	 * WT_CURSOR::value_format.
	 * @errors
	 */
	int __F(get_value)(WT_CURSOR *cursor, ...);

	/*!
	 * Set the key for the next operation.
	 *
	 * @snippet ex_all.c Set the cursor's string key
	 *
	 * @snippet ex_all.c Set the cursor's record number key
	 *
	 * @param cursor the cursor handle
	 * @param ... key fields corresponding to WT_CURSOR::key_format.
	 *
	 * If an error occurs during this operation, a flag will be set in the
	 * cursor, and the next operation to access the key will fail.  This
	 * simplifies error handling in applications.
	 */
	void __F(set_key)(WT_CURSOR *cursor, ...);

	/*!
	 * Set the value for the next operation.
	 *
	 * @snippet ex_all.c Set the cursor's string value
	 *
	 * @snippet ex_all.c Set the cursor's raw value
	 *
	 * @param cursor the cursor handle
	 * @param ... value fields corresponding to WT_CURSOR::value_format.
	 *
	 * If an error occurs during this operation, a flag will be set in the
	 * cursor, and the next operation to access the value will fail.  This
	 * simplifies error handling in applications.
	 */
	void __F(set_value)(WT_CURSOR *cursor, ...);
	/*! @} */

	/*!
	 * @name Cursor positioning
	 * @{
	 */
	/*!
	 * Return the ordering relationship between two cursors: both cursors
	 * must have the same data source and have valid keys.
	 *
	 * @snippet ex_all.c Cursor comparison
	 *
	 * @param cursor the cursor handle
	 * @param other another cursor handle
	 * @param comparep the status of the comparison: < 0 if
	 * <code>cursor</code> refers to a key that appears before
	 * <code>other</code>, 0 if the cursors refer to the same key,
	 * and > 0 if <code>cursor</code> refers to a key that appears after
	 * <code>other</code>.
	 * @errors
	 */
	int __F(compare)(WT_CURSOR *cursor, WT_CURSOR *other, int *comparep);

	/*!
	 * Return the next record.
	 *
	 * @snippet ex_all.c Return the next record
	 *
	 * @param cursor the cursor handle
	 * @errors
	 */
	int __F(next)(WT_CURSOR *cursor);

	/*!
	 * Return the previous record.
	 *
	 * @snippet ex_all.c Return the previous record
	 *
	 * @param cursor the cursor handle
	 * @errors
	 */
	int __F(prev)(WT_CURSOR *cursor);

	/*!
	 * Reset the position of the cursor.  Any resources held by the cursor
	 * are released, and the cursor's key and position are no longer valid.
	 * A subsequent iteration with WT_CURSOR::next will move to the first
	 * record, or with WT_CURSOR::prev will move to the last record.
	 *
	 * @snippet ex_all.c Reset the cursor
	 *
	 * @param cursor the cursor handle
	 * @errors
	 */
	int __F(reset)(WT_CURSOR *cursor);

	/*!
	 * Return the record matching the key. The key must first be set.
	 *
	 * @snippet ex_all.c Search for an exact match
	 *
	 * On success, the cursor ends positioned at the returned record; to
	 * minimize cursor resources, the WT_CURSOR::reset method should be
	 * called as soon as the record has been retrieved and the cursor no
	 * longer needs that position.
	 *
	 * @param cursor the cursor handle
	 * @errors
	 */
	int __F(search)(WT_CURSOR *cursor);

	/*!
	 * Return the record matching the key if it exists, or an adjacent
	 * record.  An adjacent record is either the smallest record larger
	 * than the key or the largest record smaller than the key (in other
	 * words, a logically adjacent key).
	 *
	 * The key must first be set.
	 *
	 * An example of a search for an exact or adjacent match:
	 *
	 * @snippet ex_all.c Search for an exact or adjacent match
	 *
	 * An example of a forward scan through the table, where all keys
	 * greater than or equal to a specified prefix are included in the
	 * scan:
	 *
	 * @snippet ex_all.c Forward scan greater than or equal
	 *
	 * An example of a backward scan through the table, where all keys
	 * less than a specified prefix are included in the scan:
	 *
	 * @snippet ex_all.c Backward scan less than
	 *
	 * On success, the cursor ends positioned at the returned record; to
	 * minimize cursor resources, the WT_CURSOR::reset method should be
	 * called as soon as the record has been retrieved and the cursor no
	 * longer needs that position.
	 *
	 * @param cursor the cursor handle
	 * @param exactp the status of the search: 0 if an exact match is
	 * found, < 0 if a smaller key is returned, > 0 if a larger key is
	 * returned
	 * @errors
	 */
	int __F(search_near)(WT_CURSOR *cursor, int *exactp);
	/*! @} */

	/*!
	 * @name Data modification
	 * @{
	 */
	/*!
	 * Insert a record and optionally update an existing record.
	 *
	 * If the cursor was configured with "overwrite=true" (the default),
	 * both the key and value must be set; if the record already exists,
	 * the key's value will be updated, otherwise, the record will be
	 * inserted.
	 *
	 * @snippet ex_all.c Insert a new record or overwrite an existing record
	 *
	 * If the cursor was not configured with "overwrite=true", both the key
	 * and value must be set and the record must not already exist; the
	 * record will be inserted.
	 *
	 * @snippet ex_all.c Insert a new record and fail if the record exists
	 *
	 * If a cursor with record number keys was configured with
	 * "append=true" (not the default), the value must be set; a new record
	 * will be appended and the record number set as the cursor key value.
	 *
	 * @snippet ex_all.c Insert a new record and assign a record number
	 *
	 * The cursor ends with no position, and a subsequent call to the
	 * WT_CURSOR::next (WT_CURSOR::prev) method will iterate from the
	 * beginning (end) of the table.
	 *
	 * Inserting a new record after the current maximum record in a
	 * fixed-length bit field column-store (that is, a store with an
	 * 'r' type key and 't' type value) may implicitly create the missing
	 * records as records with a value of 0.
	 *
	 * When loading a large amount of data into a new object, using
	 * a cursor with the \c bulk configuration string enabled and
	 * loading the data in sorted order will be much faster than doing
	 * out-of-order inserts.  See @ref bulk_load for more information.
	 *
	 * @param cursor the cursor handle
	 * @errors
	 * In particular, if \c overwrite is not configured and a record with
	 * the specified key already exists, ::WT_DUPLICATE_KEY is returned.
	 */
	int __F(insert)(WT_CURSOR *cursor);

	/*!
	 * Update a record and optionally insert an existing record.
	 *
	 * If the cursor was configured with "overwrite=true" (the default),
	 * both the key and value must be set; if the record already exists, the
	 * key's value will be updated, otherwise, the record will be inserted.
	 *
	 * @snippet ex_all.c Update an existing record or insert a new record
	 *
	 * If the cursor was not configured with "overwrite=true", both the key
	 * and value must be set and the record must already exist; the
	 * record will be updated.
	 *
	 * @snippet ex_all.c Update an existing record and fail if DNE
	 *
	 * On success, the cursor ends positioned at the modified record; to
	 * minimize cursor resources, the WT_CURSOR::reset method should be
	 * called as soon as the cursor no longer needs that position.
	 *
	 * @param cursor the cursor handle
	 * @errors
	 * In particular, if \c overwrite is not configured and no record with
	 * the specified key exists, ::WT_NOTFOUND is returned.
	 */
	int __F(update)(WT_CURSOR *cursor);

	/*!
	 * Remove a record.
	 *
	 * If the cursor was configured with "overwrite=true" (the default),
	 * the key must be set; the key's record will be removed if it exists,
	 * no error will be returned if the record does not exist.
	 *
	 * @snippet ex_all.c Remove a record
	 *
	 * If the cursor was not configured with "overwrite=true", the key must
	 * be set and the key's record must exist; the record will be removed.
	 *
	 * @snippet ex_all.c Remove a record and fail if DNE
	 *
	 * Removing a record in a fixed-length bit field column-store
	 * (that is, a store with an 'r' type key and 't' type value) is
	 * identical to setting the record's value to 0.
	 *
	 * On success, the cursor ends positioned at the removed record; to
	 * minimize cursor resources, the WT_CURSOR::reset method should be
	 * called as soon as the cursor no longer needs that position.
	 *
	 * @param cursor the cursor handle
	 * @errors
	 * In particular, if \c overwrite is not configured and no record with
	 * the specified key exists, ::WT_NOTFOUND is returned.
	 */
	int __F(remove)(WT_CURSOR *cursor);
	/*! @} */

	/*!
	 * Close the cursor.
	 *
	 * This releases the resources associated with the cursor handle.
	 * Cursors are closed implicitly by ending the enclosing connection or
	 * closing the session in which they were opened.
	 *
	 * @snippet ex_all.c Close the cursor
	 *
	 * @param cursor the cursor handle
	 * @errors
	 */
	int __F(close)(WT_CURSOR *cursor);

	/*
	 * Protected fields, only to be used by cursor implementations.
	 */
#if !defined(SWIG) && !defined(DOXYGEN)
	/*
	 * !!!
	 * Explicit representations of structures from queue.h.
	 * TAILQ_ENTRY(wt_cursor) q;
	 */
	struct {
		WT_CURSOR *tqe_next;
		WT_CURSOR **tqe_prev;
	} q;				/* Linked list of WT_CURSORs. */

	uint64_t recno;			/* Record number, normal and raw mode */
	uint8_t raw_recno_buf[WT_INTPACK64_MAXSIZE];

	WT_ITEM key, value;
	int saved_err;			/* Saved error in set_{key,value}. */

#define	WT_CURSTD_APPEND	0x0001
#define	WT_CURSTD_BULK		0x0002
#define	WT_CURSTD_DATA_SOURCE	0x0004
#define	WT_CURSTD_DUMP_HEX	0x0008
#define	WT_CURSTD_DUMP_PRINT	0x0010
#define	WT_CURSTD_KEY_EXT	0x0020	/* Key points out of the tree. */
#define	WT_CURSTD_KEY_INT	0x0040	/* Key points into the tree. */
#define	WT_CURSTD_KEY_SET	(WT_CURSTD_KEY_EXT | WT_CURSTD_KEY_INT)
#define	WT_CURSTD_OPEN		0x0080
#define	WT_CURSTD_OVERWRITE	0x0100
#define	WT_CURSTD_RAW		0x0200
#define	WT_CURSTD_VALUE_EXT	0x0400	/* Value points out of the tree. */
#define	WT_CURSTD_VALUE_INT	0x0800	/* Value points into the tree. */
#define	WT_CURSTD_VALUE_SET	(WT_CURSTD_VALUE_EXT | WT_CURSTD_VALUE_INT)
	uint32_t flags;
#endif
};

/*!
 * All data operations are performed in the context of a WT_SESSION.  This
 * encapsulates the thread and transactional context of the operation.
 *
 * <b>Thread safety:</b> A WT_SESSION handle is not usually shared between
 * threads, see @ref threads for more information.
 */
struct __wt_session {
	/*! The connection for this session. */
	WT_CONNECTION *connection;

	/*!
	 * Close the session handle.
	 *
	 * This will release the resources associated with the session handle,
	 * including rolling back any active transactions and closing any
	 * cursors that remain open in the session.
	 *
	 * @snippet ex_all.c Close a session
	 *
	 * @param session the session handle
	 * @configempty{session.close, see dist/api_data.py}
	 * @errors
	 */
	int __F(close)(WT_SESSION *session, const char *config);

	/*!
	 * Reconfigure a session handle.
	 *
	 * @snippet ex_all.c Reconfigure a session
	 *
	 * WT_SESSION::reconfigure will fail if a transaction is in progress
	 * in the session.
	 * All open cursors are reset.
	 *
	 * @param session the session handle
	 * @configstart{session.reconfigure, see dist/api_data.py}
	 * @config{isolation, the default isolation level for operations in this
	 * session., a string\, chosen from the following options: \c
	 * "read-uncommitted"\, \c "read-committed"\, \c "snapshot"; default \c
	 * read-committed.}
	 * @configend
	 * @errors
	 */
	int __F(reconfigure)(WT_SESSION *session, const char *config);

	/*!
	 * @name Cursor handles
	 * @{
	 */

	/*!
	 * Open a new cursor on a data source or duplicate an existing cursor.
	 *
	 * @snippet ex_all.c Open a cursor
	 *
	 * An existing cursor can be duplicated by passing it as the \c to_dup
	 * parameter and setting the \c uri parameter to \c NULL:
	 *
	 * @snippet ex_all.c Duplicate a cursor
	 *
	 * Cursors being duplicated must have a key set, and successfully
	 * duplicated cursors are positioned at the same place in the data
	 * source as the original.
	 *
	 * To reconfigure a cursor, duplicate it with a new configuration value:
	 *
	 * @snippet ex_all.c Reconfigure a cursor
	 *
	 * Cursor handles should be discarded by calling WT_CURSOR::close.
	 *
	 * Cursors capable of supporting transactional operations operate in the
	 * context of the current transaction, if any.  Ending a transaction
	 * implicitly resets all open cursors.
	 *
	 * Cursors are relatively light-weight objects but may hold references
	 * to heavier-weight objects; applications should re-use cursors when
	 * possible, but instantiating new cursors is not so expensive that
	 * applications need to cache cursors at all cost.
	 *
	 * @param session the session handle
	 * @param uri the data source on which the cursor operates; cursors
	 *  are usually opened on tables, however, cursors can be opened on
	 *  any data source, regardless of whether it is ultimately stored
	 *  in a table.  Some cursor types may have limited functionality
	 *  (for example, they may be read-only or not support transactional
	 *  updates).  See @ref data_sources for more information.
	 *  <br>
	 *  The following are the builtin cursor types:
	 *  <table>
	 *  @hrow{URI, Type, Key/Value types}
	 *  @row{<tt>backup:</tt>,
	 *	hot backup cursor,
	 *	key=<code>string</code>\, see @ref hot_backup for details}
	 *  @row{<tt>colgroup:\<table name\>:\<column group name\></tt>,
	 *	column group cursor,
	 *	table key\, column group value(s)}
	 *  @row{<tt>index:\<table name\>:\<index name\>[\<projection\>]</tt>,
	 *	index cursor,
	 *	key=index key\, value=table value(s) with optional projection
	 *	of columns}
	 *  @row{<tt>statistics:[\<data source URI\>]</tt>,
	 *	database or data source statistics cursor,
	 *	key=<code>int id</code>\, value=(<code>string description\,
	 *	string value\, uint64_t value</code>)\,
	 *	see @ref data_statistics for details}
	 *  @row{<tt>table:\<table name\>[\<projection\>]</tt>,
	 *	table cursor,
	 *	table key\, table value(s) with optional projection of columns}
	 *  </table>
	 *  Advanced applications may also choose to open the following
	 *  additional cursor types:
	 *  <table>
	 *  @row{<tt>file:\<file name\></tt>,
	 *	file cursor,
	 *	file key\, file value}
	 *  @row{<tt>lsm:\<name\></tt>,
	 *	LSM cursor,
	 *	LSM key\, LSM value: see @ref lsm}
	 *  @row{<tt>metadata:</tt>,
	 *	metadata cursor,
	 *	metadata key\, metadata value: see @ref metadata}
	 *  </table>
	 * @param to_dup a cursor to duplicate
	 * @configstart{session.open_cursor, see dist/api_data.py}
	 * @config{append, append the value as a new record\, creating a new
	 * record number key; valid only for cursors with record number keys., a
	 * boolean flag; default \c false.}
	 * @config{bulk, configure the cursor for bulk-loading\, a fast\,
	 * initial load path (see @ref bulk_load for more information).
	 * Bulk-load may only be used for newly created objects and cursors
	 * configured for bulk-load only support the WT_CURSOR::insert and
	 * WT_CURSOR::close methods.  When bulk-loading row-store objects\, keys
	 * must be loaded in sorted order.  The value is usually a true/false
	 * flag; when bulk-loading fixed-length column store objects\, the
	 * special value \c bitmap allows chunks of a memory resident bitmap to
	 * be loaded directly into a file by passing a \c WT_ITEM to
	 * WT_CURSOR::set_value where the \c size field indicates the number of
	 * records in the bitmap (as specified by the object's \c value_format
	 * configuration). Bulk-loaded bitmap values must end on a byte boundary
	 * relative to the bit count (except for the last set of values
	 * loaded)., a string; default \c false.}
	 * @config{checkpoint, the name of a checkpoint to open (the reserved
	 * name "WiredTigerCheckpoint" opens the most recent internal checkpoint
	 * taken for the object). The cursor does not support data
	 * modification., a string; default empty.}
	 * @config{dump, configure the cursor for dump format inputs and
	 * outputs: "hex" selects a simple hexadecimal format\, "print" selects
	 * a format where only non-printing characters are hexadecimal encoded.
	 * The cursor dump format is compatible with the @ref util_dump and @ref
	 * util_load commands., a string\, chosen from the following options: \c
	 * "hex"\, \c "print"; default empty.}
	 * @config{next_random, configure the cursor to return a pseudo-random
	 * record from the object; valid only for row-store cursors.  Cursors
	 * configured with \c next_random=true only support the WT_CURSOR::next
	 * and WT_CURSOR::close methods.  See @ref cursor_random for details., a
	 * boolean flag; default \c false.}
	 * @config{overwrite, configures whether the cursor's insert\, update
	 * and remove methods check the existing state of the record.  If \c
	 * overwrite is \c false\, WT_CURSOR::insert fails with
	 * ::WT_DUPLICATE_KEY if the record exists\, WT_CURSOR::update and
	 * WT_CURSOR::remove fail with ::WT_NOTFOUND if the record does not
	 * exist., a boolean flag; default \c true.}
	 * @config{raw, ignore the encodings for the key and value\, manage data
	 * as if the formats were \c "u". See @ref cursor_raw for details., a
	 * boolean flag; default \c false.}
	 * @config{statistics, Specify the statistics to be gathered.  Choosing
	 * "all" gathers statistics regardless of cost and may include
	 * traversing on-disk files; "fast" gathers a subset of relatively
	 * inexpensive statistics.  The selection must agree with the database
	 * \c statistics configuration specified to ::wiredtiger_open or
	 * WT_CONNECTION::reconfigure.  For example\, "all" or "fast" can be
	 * configured when the database is configured with "all"\, but the
	 * cursor open will fail if "all" is specified when the database is
	 * configured with "fast"\, and the cursor open will fail in all cases
	 * when the database is configured with "none". If \c statistics is not
	 * configured\, the default configuration is the database configuration.
	 * The "clear" configuration resets statistics after gathering them\,
	 * where appropriate (for example\, a cache size statistic is not
	 * cleared\, while the count of cursor insert operations will be
	 * cleared). See @ref statistics for more information., a list\, with
	 * values chosen from the following options: \c "all"\, \c "fast"\, \c
	 * "clear"; default empty.}
	 * @config{target, if non-empty\, backup the list of objects; valid only
	 * for a backup data source., a list of strings; default empty.}
	 * @configend
	 * @param[out] cursorp a pointer to the newly opened cursor
	 * @errors
	 */
	int __F(open_cursor)(WT_SESSION *session,
	    const char *uri, WT_CURSOR *to_dup,
	    const char *config, WT_CURSOR **cursorp);
	/*! @} */

	/*!
	 * @name Table operations
	 * @{
	 */
	/*!
	 * Create a table, column group, index or file.
	 *
	 * @snippet ex_all.c Create a table
	 *
	 * @param session the session handle
	 * @param name the URI of the object to create, such as
	 * \c "table:stock". For a description of URI formats
	 * see @ref data_sources.
	 * @configstart{session.create, see dist/api_data.py}
	 * @config{allocation_size, the file unit allocation size\, in bytes\,
	 * must a power-of-two; smaller values decrease the file space required
	 * by overflow items\, and the default value of 4KB is a good choice
	 * absent requirements from the operating system or storage device., an
	 * integer between 512B and 128MB; default \c 4KB.}
	 * @config{block_compressor, configure a compressor for file blocks.
	 * Permitted values are empty (off) or \c "bzip2"\, \c "snappy" or
	 * custom compression engine \c "name" created with
	 * WT_CONNECTION::add_compressor.  See @ref compression for more
	 * information., a string; default empty.}
	 * @config{cache_resident, do not ever evict the object's pages; see
	 * @ref tuning_cache_resident for more information., a boolean flag;
	 * default \c false.}
	 * @config{checksum, configure block checksums; permitted values are
	 * <code>on</code> (checksum all blocks)\, <code>off</code> (checksum no
	 * blocks) and <code>uncompresssed</code> (checksum only blocks which
	 * are not compressed for any reason). The \c uncompressed setting is
	 * for applications which can rely on decompression to fail if a block
	 * has been corrupted., a string\, chosen from the following options: \c
	 * "on"\, \c "off"\, \c "uncompressed"; default \c uncompressed.}
	 * @config{colgroups, comma-separated list of names of column groups.
	 * Each column group is stored separately\, keyed by the primary key of
	 * the table.  If no column groups are specified\, all columns are
	 * stored together in a single file.  All value columns in the table
	 * must appear in at least one column group.  Each column group must be
	 * created with a separate call to WT_SESSION::create., a list of
	 * strings; default empty.}
	 * @config{collator, configure custom collation for keys.  Value must be
	 * a collator name created with WT_CONNECTION::add_collator., a string;
	 * default empty.}
	 * @config{columns, list of the column names.  Comma-separated list of
	 * the form <code>(column[\,...])</code>. For tables\, the number of
	 * entries must match the total number of values in \c key_format and \c
	 * value_format.  For colgroups and indices\, all column names must
	 * appear in the list of columns for the table., a list of strings;
	 * default empty.}
	 * @config{dictionary, the maximum number of unique values remembered in
	 * the Btree row-store leaf page value dictionary; see @ref
	 * file_formats_compression for more information., an integer greater
	 * than or equal to 0; default \c 0.}
	 * @config{exclusive, fail if the object exists.  When false (the
	 * default)\, if the object exists\, check that its settings match the
	 * specified configuration., a boolean flag; default \c false.}
	 * @config{format, the file format., a string\, chosen from the
	 * following options: \c "btree"; default \c btree.}
	 * @config{huffman_key, configure Huffman encoding for keys.  Permitted
	 * values are empty (off)\, \c "english"\, \c "utf8<file>" or \c
	 * "utf16<file>". See @ref huffman for more information., a string;
	 * default empty.}
	 * @config{huffman_value, configure Huffman encoding for values.
	 * Permitted values are empty (off)\, \c "english"\, \c "utf8<file>" or
	 * \c "utf16<file>". See @ref huffman for more information., a string;
	 * default empty.}
	 * @config{internal_item_max, the largest key stored within an internal
	 * node\, in bytes.  If non-zero\, any key larger than the specified
	 * size will be stored as an overflow item (which may require additional
	 * I/O to access). If zero\, a default size is chosen that permits at
	 * least 8 keys per internal page., an integer greater than or equal to
	 * 0; default \c 0.}
	 * @config{internal_key_truncate, configure internal key truncation\,
	 * discarding unnecessary trailing bytes on internal keys (ignored for
	 * custom collators)., a boolean flag; default \c true.}
	 * @config{internal_page_max, the maximum page size for internal nodes\,
	 * in bytes; the size must be a multiple of the allocation size and is
	 * significant for applications wanting to avoid excessive L2 cache
	 * misses while searching the tree.  The page maximum is the bytes of
	 * uncompressed data\, that is\, the limit is applied before any block
	 * compression is done., an integer between 512B and 512MB; default \c
	 * 4KB.}
	 * @config{key_format, the format of the data packed into key items.
	 * See @ref schema_format_types for details.  By default\, the
	 * key_format is \c 'u' and applications use WT_ITEM structures to
	 * manipulate raw byte arrays.  By default\, records are stored in
	 * row-store files: keys of type \c 'r' are record numbers and records
	 * referenced by record number are stored in column-store files., a
	 * format string; default \c u.}
	 * @config{leaf_item_max, the largest key or value stored within a leaf
	 * node\, in bytes.  If non-zero\, any key or value larger than the
	 * specified size will be stored as an overflow item (which may require
	 * additional I/O to access). If zero\, a default size is chosen that
	 * permits at least 4 key and value pairs per leaf page., an integer
	 * greater than or equal to 0; default \c 0.}
	 * @config{leaf_page_max, the maximum page size for leaf nodes\, in
	 * bytes; the size must be a multiple of the allocation size\, and is
	 * significant for applications wanting to maximize sequential data
	 * transfer from a storage device.  The page maximum is the bytes of
	 * uncompressed data\, that is\, the limit is applied before any block
	 * compression is done., an integer between 512B and 512MB; default \c
	 * 1MB.}
	 * @config{lsm_auto_throttle, Throttle inserts into LSM trees if
	 * flushing to disk isn't keeping up., a boolean flag; default \c true.}
	 * @config{lsm_bloom, create bloom filters on LSM tree chunks as they
	 * are merged., a boolean flag; default \c true.}
	 * @config{lsm_bloom_bit_count, the number of bits used per item for LSM
	 * bloom filters., an integer between 2 and 1000; default \c 8.}
	 * @config{lsm_bloom_config, config string used when creating Bloom
	 * filter files\, passed to WT_SESSION::create., a string; default
	 * empty.}
	 * @config{lsm_bloom_hash_count, the number of hash values per item used
	 * for LSM bloom filters., an integer between 2 and 100; default \c 4.}
	 * @config{lsm_bloom_oldest, create a bloom filter on the oldest LSM
	 * tree chunk.  Only supported if bloom filters are enabled., a boolean
	 * flag; default \c false.}
	 * @config{lsm_chunk_size, the maximum size of the in-memory chunk of an
	 * LSM tree., an integer between 512K and 500MB; default \c 2MB.}
	 * @config{lsm_merge_max, the maximum number of chunks to include in a
	 * merge operation., an integer between 2 and 100; default \c 15.}
	 * @config{lsm_merge_threads, the number of thread to perform merge
	 * operations., an integer between 1 and 10; default \c 1.}
	 * @config{memory_page_max, the maximum size a page can grow to in
	 * memory before being reconciled to disk.  The specified size will be
	 * adjusted to a lower bound of <code>50 * leaf_page_max</code>. This
	 * limit is soft - it is possible for pages to be temporarily larger
	 * than this value., an integer between 512B and 10TB; default \c 5MB.}
	 * @config{os_cache_dirty_max, maximum dirty system buffer cache usage\,
	 * in bytes.  If non-zero\, schedule writes for dirty blocks belonging
	 * to this object in the system buffer cache after that many bytes from
	 * this object are written into the buffer cache., an integer greater
	 * than or equal to 0; default \c 0.}
	 * @config{os_cache_max, maximum system buffer cache usage\, in bytes.
	 * If non-zero\, evict object blocks from the system buffer cache after
	 * that many bytes from this object are read or written into the buffer
	 * cache., an integer greater than or equal to 0; default \c 0.}
	 * @config{prefix_compression, configure prefix compression on row-store
	 * leaf pages., a boolean flag; default \c true.}
	 * @config{prefix_compression_min, minimum gain before prefix
	 * compression will be used on row-store leaf pages., an integer greater
	 * than or equal to 0; default \c 4.}
	 * @config{split_pct, the Btree page split size as a percentage of the
	 * maximum Btree page size\, that is\, when a Btree page is split\, it
	 * will be split into smaller pages\, where each page is the specified
	 * percentage of the maximum Btree page size., an integer between 25 and
	 * 100; default \c 75.}
	 * @config{type, set the type of data source used to store a column
	 * group\, index or simple table.  By default\, a \c "file:" URI is
	 * derived from the object name.  The \c type configuration can be used
	 * to switch to a different data source\, such as LSM or an extension
	 * configured by the application.., a string; default \c file.}
	 * @config{value_format, the format of the data packed into value items.
	 * See @ref schema_format_types for details.  By default\, the
	 * value_format is \c 'u' and applications use a WT_ITEM structure to
	 * manipulate raw byte arrays.  Value items of type 't' are bitfields\,
	 * and when configured with record number type keys\, will be stored
	 * using a fixed-length store., a format string; default \c u.}
	 * @configend
	 * @errors
	 */
	int __F(create)(WT_SESSION *session,
	    const char *name, const char *config);

	/*!
	 * Compact a row- or column-store btree (log-structured merge
	 * trees cannot be compacted).
	 *
	 * @snippet ex_all.c Compact a table
	 *
	 * @param session the session handle
	 * @param name the URI of the object to compact, such as
	 * \c "table:stock"
	 * @configstart{session.compact, see dist/api_data.py}
	 * @config{trigger, Compaction will not be attempted unless the
	 * specified percentage of the underlying objects is expected to be
	 * recovered by compaction., an integer between 10 and 50; default \c
	 * 30.}
	 * @configend
	 * @errors
	 */
	int __F(compact)(WT_SESSION *session,
	    const char *name, const char *config);

	/*!
	 * Drop (delete) an object.
	 *
	 * @snippet ex_all.c Drop a table
	 *
	 * @param session the session handle
	 * @param name the URI of the object to drop, such as \c "table:stock"
	 * @configstart{session.drop, see dist/api_data.py}
	 * @config{force, return success if the object does not exist., a
	 * boolean flag; default \c false.}
	 * @config{remove_files, should the underlying files be removed?., a
	 * boolean flag; default \c true.}
	 * @configend
	 * @ebusy_errors
	 */
	int __F(drop)(WT_SESSION *session,
	    const char *name, const char *config);

	/*!
	 * Print something to the log file
	 *
	 * The database must be configured for logging when this
	 * method is called.
	 *
	 * @param session the session handle
	 * @param fmt a printf format specifier
	 * @errors
	 */
	int __F(log_printf)(WT_SESSION *session, const char *fmt, ...);

	/*!
	 * Rename an object.
	 *
	 * @snippet ex_all.c Rename a table
	 *
	 * @param session the session handle
	 * @param uri the current URI of the object, such as \c "table:old"
	 * @param newuri the new URI of the object, such as \c "table:new"
	 * @configempty{session.rename, see dist/api_data.py}
	 * @ebusy_errors
	 */
	int __F(rename)(WT_SESSION *session,
	    const char *uri, const char *newuri, const char *config);

	/*!
	 * Salvage a file or table
	 *
	 * Salvage rebuilds the file, or files of which a table is comprised,
	 * discarding any corrupted file blocks.
	 *
	 * Previously deleted records may re-appear, and inserted records may
	 * disappear, when salvage is done, so salvage should not be run
	 * unless it is known to be necessary.  Normally, salvage should be
	 * called after a file or table has been corrupted, as reported by the
	 * WT_SESSION::verify method.
	 *
	 * Files are rebuilt in place, the salvage method overwrites the
	 * existing files.
	 *
	 * @snippet ex_all.c Salvage a table
	 *
	 * @param session the session handle
	 * @param name the URI of the file or table to salvage
	 * @configstart{session.salvage, see dist/api_data.py}
	 * @config{force, force salvage even of files that do not appear to be
	 * WiredTiger files., a boolean flag; default \c false.}
	 * @configend
	 * @ebusy_errors
	 */
	int __F(salvage)(WT_SESSION *session,
	    const char *name, const char *config);

	/*!
	 * Truncate a file, table or cursor range.
	 *
	 * Truncate a file or table.
	 * @snippet ex_all.c Truncate a table
	 *
	 * Truncate a cursor range.  When truncating based on a cursor position,
	 * it is not required the cursor reference a record in the object, only
	 * that the key be set.  This allows applications to discard portions of
	 * the object name space without knowing exactly what records the object
	 * contains.
	 * @snippet ex_all.c Truncate a range
	 *
	 * @param session the session handle
	 * @param name the URI of the file or table to truncate
	 * @param start optional cursor marking the first record discarded;
	 * if <code>NULL</code>, the truncate starts from the beginning of
	 * the object
	 * @param stop optional cursor marking the last record discarded;
	 * if <code>NULL</code>, the truncate continues to the end of the
	 * object
	 * @configempty{session.truncate, see dist/api_data.py}
	 * @ebusy_errors
	 */
	int __F(truncate)(WT_SESSION *session,
	    const char *name,
	    WT_CURSOR *start, WT_CURSOR *stop, const char *config);

	/*!
	 * Upgrade a file or table.
	 *
	 * Upgrade upgrades a file or table, if upgrade is required.
	 *
	 * @snippet ex_all.c Upgrade a table
	 *
	 * @param session the session handle
	 * @param name the URI of the file or table to upgrade
	 * @configempty{session.upgrade, see dist/api_data.py}
	 * @ebusy_errors
	 */
	int __F(upgrade)(WT_SESSION *session,
	    const char *name, const char *config);

	/*!
	 * Verify a file or table.
	 *
	 * Verify reports if a file, or the files of which a table is
	 * comprised, have been corrupted.  The WT_SESSION::salvage method
	 * can be used to repair a corrupted file,
	 *
	 * @snippet ex_all.c Verify a table
	 *
	 * @param session the session handle
	 * @param name the URI of the file or table to verify
	 * @configstart{session.verify, see dist/api_data.py}
	 * @config{dump_address, Display addresses and page types as pages are
	 * verified\, using the application's message handler\, intended for
	 * debugging., a boolean flag; default \c false.}
	 * @config{dump_blocks, Display the contents of on-disk blocks as they
	 * are verified\, using the application's message handler\, intended for
	 * debugging., a boolean flag; default \c false.}
	 * @config{dump_pages, Display the contents of in-memory pages as they
	 * are verified\, using the application's message handler\, intended for
	 * debugging., a boolean flag; default \c false.}
	 * @configend
	 * @ebusy_errors
	 */
	int __F(verify)(WT_SESSION *session,
	    const char *name, const char *config);
	/*! @} */

	/*!
	 * @name Transactions
	 * @{
	 */
	/*!
	 * Start a transaction in this session.
	 *
	 * The transaction remains active until ended by
	 * WT_SESSION::commit_transaction or WT_SESSION::rollback_transaction.
	 * Operations performed on cursors capable of supporting transactional
	 * operations that are already open in this session, or which are opened
	 * before the transaction ends, will operate in the context of the
	 * transaction.
	 *
	 * All open cursors are reset.
	 *
	 * WT_SESSION::begin_transaction will fail if a transaction is already
	 * in progress in the session.
	 *
	 * @snippet ex_all.c transaction commit/rollback
	 *
	 * @param session the session handle
	 * @configstart{session.begin_transaction, see dist/api_data.py}
	 * @config{isolation, the isolation level for this transaction; defaults
	 * to the session's isolation level., a string\, chosen from the
	 * following options: \c "read-uncommitted"\, \c "read-committed"\, \c
	 * "snapshot"; default empty.}
	 * @config{name, name of the transaction for tracing and debugging., a
	 * string; default empty.}
	 * @config{priority, priority of the transaction for resolving
	 * conflicts.  Transactions with higher values are less likely to
	 * abort., an integer between -100 and 100; default \c 0.}
	 * @configend
	 * @errors
	 */
	int __F(begin_transaction)(WT_SESSION *session, const char *config);

	/*!
	 * Commit the current transaction.
	 *
	 * A transaction must be in progress when this method is called.
	 *
	 * All open cursors are reset.
	 *
	 * If WT_SESSION::commit_transaction returns an error, the transaction
	 * was rolled-back, not committed.
	 *
	 * @snippet ex_all.c transaction commit/rollback
	 *
	 * @param session the session handle
	 * @configempty{session.commit_transaction, see dist/api_data.py}
	 * @errors
	 */
	int __F(commit_transaction)(WT_SESSION *session, const char *config);

	/*!
	 * Roll back the current transaction.
	 *
	 * A transaction must be in progress when this method is called.
	 *
	 * All open cursors are reset.
	 *
	 * @snippet ex_all.c transaction commit/rollback
	 *
	 * @param session the session handle
	 * @configempty{session.rollback_transaction, see dist/api_data.py}
	 * @errors
	 */
	int __F(rollback_transaction)(WT_SESSION *session, const char *config);

	/*!
	 * Write a transactionally consistent snapshot of a database or set of
	 * objects.  The checkpoint includes all transactions committed before
	 * the checkpoint starts.  Additionally, checkpoints may optionally be
	 * discarded.
	 *
	 * @snippet ex_all.c Checkpoint examples
	 *
	 * @param session the session handle
	 * @configstart{session.checkpoint, see dist/api_data.py}
	 * @config{drop, specify a list of checkpoints to drop.  The list may
	 * additionally contain one of the following keys: \c "from=all" to drop
	 * all checkpoints\, \c "from=<checkpoint>" to drop all checkpoints
	 * after and including the named checkpoint\, or \c "to=<checkpoint>" to
	 * drop all checkpoints before and including the named checkpoint.
	 * Checkpoints cannot be dropped while a hot backup is in progress or if
	 * open in a cursor., a list of strings; default empty.}
	 * @config{force, by default\, checkpoints may be skipped if the
	 * underlying object has not been modified\, this option forces the
	 * checkpoint., a boolean flag; default \c false.}
	 * @config{name, if non-empty\, specify a name for the checkpoint (note
	 * that checkpoints including LSM trees may not be named)., a string;
	 * default empty.}
	 * @config{target, if non-empty\, checkpoint the list of objects., a
	 * list of strings; default empty.}
	 * @configend
	 * @errors
	 */
	int __F(checkpoint)(WT_SESSION *session, const char *config);

	/*! @} */
};

/*!
 * A connection to a WiredTiger database.  The connection may be opened within
 * the same address space as the caller or accessed over a socket connection.
 *
 * Most applications will open a single connection to a database for each
 * process.  The first process to open a connection to a database will access
 * the database in its own address space.  Subsequent connections (if allowed)
 * will communicate with the first process over a socket connection to perform
 * their operations.
 *
 * <b>Thread safety:</b> A WT_CONNECTION handle may be shared between threads,
 * see @ref threads for more information.
 */
struct __wt_connection {
	/*!
	 * Close a connection.
	 *
	 * Any open sessions will be closed.
	 *
	 * @snippet ex_all.c Close a connection
	 *
	 * @param connection the connection handle
	 * @configempty{connection.close, see dist/api_data.py}
	 * @errors
	 */
	int __F(close)(WT_CONNECTION *connection, const char *config);

	/*!
	 * Reconfigure a connection handle.
	 *
	 * @snippet ex_all.c Reconfigure a connection
	 *
	 * @param connection the connection handle
	 * @configstart{connection.reconfigure, see dist/api_data.py}
	 * @config{cache_size, maximum heap memory to allocate for the cache.  A
	 * database should configure either a cache_size or a shared_cache not
	 * both., an integer between 1MB and 10TB; default \c 100MB.}
	 * @config{error_prefix, prefix string for error messages., a string;
	 * default empty.}
	 * @config{eviction_dirty_target, continue evicting until the cache has
	 * less dirty pages than this (as a percentage). Dirty pages will only
	 * be evicted if the cache is full enough to trigger eviction., an
	 * integer between 10 and 99; default \c 80.}
	 * @config{eviction_target, continue evicting until the cache becomes
	 * less full than this (as a percentage). Must be less than \c
	 * eviction_trigger., an integer between 10 and 99; default \c 80.}
	 * @config{eviction_trigger, trigger eviction when the cache becomes
	 * this full (as a percentage)., an integer between 10 and 99; default
	 * \c 95.}
	 * @config{shared_cache = (, shared cache configuration options.  A
	 * database should configure either a cache_size or a shared_cache not
	 * both., a set of related configuration options defined below.}
	 * @config{&nbsp;&nbsp;&nbsp;&nbsp;enable, whether the connection is
	 * using a shared cache., a boolean flag; default \c false.}
	 * @config{&nbsp;&nbsp;&nbsp;&nbsp;chunk, the granularity that a shared
	 * cache is redistributed., an integer between 1MB and 10TB; default \c
	 * 10MB.}
	 * @config{&nbsp;&nbsp;&nbsp;&nbsp;reserve, amount of cache this
	 * database is guaranteed to have available from the shared cache.  This
	 * setting is per database.  Defaults to the chunk size., an integer;
	 * default \c 0.}
	 * @config{&nbsp;&nbsp;&nbsp;&nbsp;name, name of a cache
	 * that is shared between databases., a string; default \c pool.}
	 * @config{&nbsp;&nbsp;&nbsp;&nbsp;size, maximum memory to allocate for
	 * the shared cache.  Setting this will update the value if one is
	 * already set., an integer between 1MB and 10TB; default \c 500MB.}
	 * @config{ ),,}
	 * @config{statistics, Maintain database statistics\, which may impact
	 * performance.  Choosing "all" maintains all statistics regardless of
	 * cost\, "fast" maintains a subset of statistics that are relatively
	 * inexpensive\, "none" turns off all statistics.  The "clear"
	 * configuration resets statistics after they are gathered\, where
	 * appropriate (for example\, a cache size statistic is not cleared\,
	 * while the count of cursor insert operations will be cleared). When
	 * "clear" is configured for the database\, gathered statistics are
	 * reset each time a statistics cursor is used to gather statistics\, as
	 * well as each time statistics are logged using the \c statistics_log
	 * configuration.  See @ref statistics for more information., a list\,
	 * with values chosen from the following options: \c "all"\, \c "fast"\,
	 * \c "none"\, \c "clear"; default \c none.}
	 * @config{verbose, enable messages for various events.  Options are
	 * given as a list\, such as
	 * <code>"verbose=[evictserver\,read]"</code>., a list\, with values
	 * chosen from the following options: \c "block"\, \c "ckpt"\, \c
	 * "evict"\, \c "evictserver"\, \c "fileops"\, \c "hazard"\, \c "log"\,
	 * \c "lsm"\, \c "mutex"\, \c "overflow"\, \c "read"\, \c "readserver"\,
	 * \c "reconcile"\, \c "recovery"\, \c "salvage"\, \c "shared_cache"\,
	 * \c "verify"\, \c "version"\, \c "write"; default empty.}
	 * @configend
	 * @errors
	 */
	int __F(reconfigure)(WT_CONNECTION *connection, const char *config);

	/*!
	 * The home directory of the connection.
	 *
	 * @snippet ex_all.c Get the database home directory
	 *
	 * @param connection the connection handle
	 * @returns a pointer to a string naming the home directory
	 */
	const char *__F(get_home)(WT_CONNECTION *connection);

	/*!
	 * Add configuration options for a method.  See
	 * @ref custom_ds_config_add for more information.
	 *
	 * @snippet ex_all.c Configure method configuration
	 *
	 * @param connection the connection handle
	 * @param method the name of the method
	 * @param uri the object type or NULL for all object types
	 * @param config the additional configuration's name and default value
	 * @param type the additional configuration's type (must be one of
	 * \c "boolean"\, \c "int", \c "list" or \c "string")
	 * @param check the additional configuration check string, or NULL if
	 * none
	 * @errors
	 */
	int __F(configure_method)(WT_CONNECTION *connection,
	    const char *method, const char *uri,
	    const char *config, const char *type, const char *check);

	/*!
	 * Return if opening this handle created the database.
	 *
	 * @snippet ex_all.c Check if the database is newly created
	 *
	 * @param connection the connection handle
	 * @returns false (zero) if the connection existed before the call to
	 * ::wiredtiger_open, true (non-zero) if it was created by opening this
	 * handle.
	 */
	int __F(is_new)(WT_CONNECTION *connection);

	/*!
	 * @name Session handles
	 * @{
	 */
	/*!
	 * Open a session.
	 *
	 * @snippet ex_all.c Open a session
	 *
	 * @param connection the connection handle
	 * @param errhandler An error handler.  If <code>NULL</code>, the
	 * connection's error handler is used
	 * @configstart{connection.open_session, see dist/api_data.py}
	 * @config{isolation, the default isolation level for operations in this
	 * session., a string\, chosen from the following options: \c
	 * "read-uncommitted"\, \c "read-committed"\, \c "snapshot"; default \c
	 * read-committed.}
	 * @configend
	 * @param[out] sessionp the new session handle
	 * @errors
	 */
	int __F(open_session)(WT_CONNECTION *connection,
	    WT_EVENT_HANDLER *errhandler, const char *config,
	    WT_SESSION **sessionp);
	/*! @} */

	/*!
	 * @name Extensions
	 * @{
	 */
	/*!
	 * Load an extension.
	 *
	 * @snippet ex_all.c Load an extension
	 *
	 * @param connection the connection handle
	 * @param path the filename of the extension module
	 * @configstart{connection.load_extension, see dist/api_data.py}
	 * @config{config, configuration string passed to the entry point of the
	 * extension as its WT_CONFIG_ARG argument., a string; default empty.}
	 * @config{entry, the entry point of the extension\, called to
	 * initialize the extension when it is loaded.  The signature of the
	 * function must match ::wiredtiger_extension_init., a string; default
	 * \c wiredtiger_extension_init.}
	 * @config{terminate, an optional function in the extension that is
	 * called before the extension is unloaded during WT_CONNECTION::close.
	 * The signature of the function must match
	 * ::wiredtiger_extension_terminate., a string; default \c
	 * wiredtiger_extension_terminate.}
	 * @configend
	 * @errors
	 */
	int __F(load_extension)(WT_CONNECTION *connection,
	    const char *path, const char *config);

	/*!
	 * Add a custom data source.  See @ref custom_data_sources for more
	 * information.
	 *
	 * The application must first implement the WT_DATA_SOURCE interface
	 * and then register the implementation with WiredTiger:
	 *
	 * @snippet ex_data_source.c WT_DATA_SOURCE register
	 *
	 * @param connection the connection handle
	 * @param prefix the URI prefix for this data source, e.g., "file:"
	 * @param data_source the application-supplied implementation of
	 *	WT_DATA_SOURCE to manage this data source.
	 * @configempty{connection.add_data_source, see dist/api_data.py}
	 * @errors
	 */
	int __F(add_data_source)(WT_CONNECTION *connection, const char *prefix,
	    WT_DATA_SOURCE *data_source, const char *config);

	/*!
	 * Add a custom collation function.
	 *
	 * The application must first implement the WT_COLLATOR interface and
	 * then register the implementation with WiredTiger:
	 *
	 * @snippet ex_all.c WT_COLLATOR register
	 *
	 * @param connection the connection handle
	 * @param name the name of the collation to be used in calls to
	 * 	WT_SESSION::create
	 * @param collator the application-supplied collation handler
	 * @configempty{connection.add_collator, see dist/api_data.py}
	 * @errors
	 */
	int __F(add_collator)(WT_CONNECTION *connection,
	    const char *name, WT_COLLATOR *collator, const char *config);

	/*!
	 * Add a compression function.
	 *
	 * The application must first implement the WT_COMPRESSOR interface
	 * and then register the implementation with WiredTiger:
	 *
	 * @snippet nop_compress.c WT_COMPRESSOR initialization
	 *
	 * @param connection the connection handle
	 * @param name the name of the compression function to be used in calls
	 *	to WT_SESSION::create
	 * @param compressor the application-supplied compression handler
	 * @configempty{connection.add_compressor, see dist/api_data.py}
	 * @errors
	 */
	int __F(add_compressor)(WT_CONNECTION *connection,
	    const char *name, WT_COMPRESSOR *compressor, const char *config);

	/*!
	 * Add a custom extractor for index keys or column groups.
	 * @notyet{custom extractors}
	 *
	 * The application must first implement the WT_EXTRACTOR interface and
	 * then register the implementation with WiredTiger:
	 *
	 * @snippet ex_all.c WT_EXTRACTOR register
	 *
	 * @param connection the connection handle
	 * @param name the name of the extractor to be used in calls to
	 * 	WT_SESSION::create
	 * @param extractor the application-supplied extractor
	 * @configempty{connection.add_extractor, see dist/api_data.py}
	 * @errors
	 */
	int __F(add_extractor)(WT_CONNECTION *connection, const char *name,
	    WT_EXTRACTOR *extractor, const char *config);

	/*!
	 * Return a reference to the WiredTiger extension functions.
	 *
	 * @snippet ex_data_source.c WT_EXTENSION_API declaration
	 *
	 * @param wt_conn the WT_CONNECTION handle
	 * @returns a reference to a WT_EXTENSION_API structure.
	 */
	WT_EXTENSION_API *__F(get_extension_api)(WT_CONNECTION *wt_conn);
	/*! @} */
};

/*!
 * Open a connection to a database.
 *
 * @snippet ex_all.c Open a connection
 *
 * @param home The path to the database home directory.  See @ref home
 * for more information.
 * @param errhandler An error handler.  If <code>NULL</code>, a builtin error
 * handler is installed that writes error messages to stderr
 * @configstart{wiredtiger_open, see dist/api_data.py}
 * @config{buffer_alignment, in-memory alignment (in bytes) for buffers used for
 * I/O. The default value of -1 indicates a platform-specific alignment value
 * should be used (4KB on Linux systems\, zero elsewhere)., an integer between
 * -1 and 1MB; default \c -1.}
 * @config{cache_size, maximum heap memory to allocate for the cache.  A
 * database should configure either a cache_size or a shared_cache not both., an
 * integer between 1MB and 10TB; default \c 100MB.}
 * @config{checkpoint = (, periodically checkpoint the database., a set of
 * related configuration options defined below.}
 * @config{&nbsp;&nbsp;&nbsp;&nbsp;name, the checkpoint name., a string; default
 * \c "WiredTigerCheckpoint".}
 * @config{&nbsp;&nbsp;&nbsp;&nbsp;wait, seconds to
 * wait between each checkpoint; setting this value configures periodic
 * checkpoints., an integer between 1 and 100000; default \c 0.}
 * @config{ ),,}
 * @config{checkpoint_sync, flush files to stable storage when closing or
 * writing checkpoints., a boolean flag; default \c true.}
 * @config{create, create the database if it does not exist., a boolean flag;
 * default \c false.}
 * @config{direct_io, Use \c O_DIRECT to access files.  Options are given as a
 * list\, such as <code>"direct_io=[data]"</code>. Configuring \c direct_io
 * requires care\, see @ref tuning_system_buffer_cache_direct_io for important
 * warnings., a list\, with values chosen from the following options: \c
 * "data"\, \c "log"; default empty.}
 * @config{error_prefix, prefix string for error messages., a string; default
 * empty.}
 * @config{eviction_dirty_target, continue evicting until the cache has less
 * dirty pages than this (as a percentage). Dirty pages will only be evicted if
 * the cache is full enough to trigger eviction., an integer between 10 and 99;
 * default \c 80.}
 * @config{eviction_target, continue evicting until the cache becomes less full
 * than this (as a percentage). Must be less than \c eviction_trigger., an
 * integer between 10 and 99; default \c 80.}
 * @config{eviction_trigger, trigger eviction when the cache becomes this full
 * (as a percentage)., an integer between 10 and 99; default \c 95.}
 * @config{extensions, list of shared library extensions to load (using dlopen).
 * Any values specified to an library extension are passed to
 * WT_CONNECTION::load_extension as the \c config parameter (for example\,
 * <code>extensions=(/path/ext.so={entry=my_entry})</code>)., a list of strings;
 * default empty.}
 * @config{file_extend, file extension configuration.  If set\, extend files of
 * the set type in allocations of the set size\, instead of a block at a time as
 * each new block is written.  For example\,
 * <code>file_extend=(data=16MB)</code>., a list\, with values chosen from the
 * following options: \c "data"\, \c "log"; default empty.}
 * @config{hazard_max, maximum number of simultaneous hazard pointers per
 * session handle., an integer greater than or equal to 15; default \c 1000.}
 * @config{log = (, enable logging., a set of related configuration options
 * defined below.}
 * @config{&nbsp;&nbsp;&nbsp;&nbsp;archive, automatically
 * archive unneeded log files., a boolean flag; default \c true.}
 * @config{&nbsp;&nbsp;&nbsp;&nbsp;enabled, enable logging subsystem., a boolean
 * flag; default \c false.}
 * @config{&nbsp;&nbsp;&nbsp;&nbsp;file_max, the
 * maximum size of log files., an integer between 100KB and 2GB; default \c
 * 100MB.}
 * @config{&nbsp;&nbsp;&nbsp;&nbsp;path, the path to a directory into
 * which the log files are written.  If the value is not an absolute path name\,
 * the files are created relative to the database home., a string; default \c
 * "".}
 * @config{ ),,}
 * @config{lsm_merge, merge LSM chunks where possible., a boolean flag; default
 * \c true.}
 * @config{mmap, Use memory mapping to access files when possible., a boolean
 * flag; default \c true.}
 * @config{multiprocess, permit sharing between processes (will automatically
 * start an RPC server for primary processes and use RPC for secondary
 * processes). <b>Not yet supported in WiredTiger</b>., a boolean flag; default
 * \c false.}
 * @config{session_max, maximum expected number of sessions (including server
 * threads)., an integer greater than or equal to 1; default \c 50.}
 * @config{shared_cache = (, shared cache configuration options.  A database
 * should configure either a cache_size or a shared_cache not both., a set of
 * related configuration options defined below.}
 * @config{&nbsp;&nbsp;&nbsp;&nbsp;enable, whether the connection is using a
 * shared cache., a boolean flag; default \c false.}
 * @config{&nbsp;&nbsp;&nbsp;&nbsp;chunk, the granularity that a shared cache is
 * redistributed., an integer between 1MB and 10TB; default \c 10MB.}
 * @config{&nbsp;&nbsp;&nbsp;&nbsp;reserve, amount of cache this database is
 * guaranteed to have available from the shared cache.  This setting is per
 * database.  Defaults to the chunk size., an integer; default \c 0.}
 * @config{&nbsp;&nbsp;&nbsp;&nbsp;name, name of a cache that is shared between
 * databases., a string; default \c pool.}
 * @config{&nbsp;&nbsp;&nbsp;&nbsp;size,
 * maximum memory to allocate for the shared cache.  Setting this will update
 * the value if one is already set., an integer between 1MB and 10TB; default \c
 * 500MB.}
 * @config{ ),,}
 * @config{statistics, Maintain database statistics\, which may impact
 * performance.  Choosing "all" maintains all statistics regardless of cost\,
 * "fast" maintains a subset of statistics that are relatively inexpensive\,
 * "none" turns off all statistics.  The "clear" configuration resets statistics
 * after they are gathered\, where appropriate (for example\, a cache size
 * statistic is not cleared\, while the count of cursor insert operations will
 * be cleared). When "clear" is configured for the database\, gathered
 * statistics are reset each time a statistics cursor is used to gather
 * statistics\, as well as each time statistics are logged using the \c
 * statistics_log configuration.  See @ref statistics for more information., a
 * list\, with values chosen from the following options: \c "all"\, \c "fast"\,
 * \c "none"\, \c "clear"; default \c none.}
 * @config{statistics_log = (, log any statistics the database is configured to
 * maintain\, to a file.  See @ref statistics for more information., a set of
 * related configuration options defined below.}
 * @config{&nbsp;&nbsp;&nbsp;&nbsp;path, the pathname to a file into which the
 * log records are written\, may contain ISO C standard strftime conversion
 * specifications.  If the value is not an absolute path name\, the file is
 * created relative to the database home., a string; default \c
 * "WiredTigerStat.%H".}
 * @config{&nbsp;&nbsp;&nbsp;&nbsp;sources, if non-empty\,
 * include statistics for the list of data source URIs\, if they are open at the
 * time of the statistics logging.  The list may include URIs matching a single
 * data source ("table:mytable")\, or a URI matching all data sources of a
 * particular type ("table:")., a list of strings; default empty.}
 * @config{&nbsp;&nbsp;&nbsp;&nbsp;timestamp, a timestamp prepended to each log
 * record\, may contain strftime conversion specifications., a string; default
 * \c "%b %d %H:%M:%S".}
 * @config{&nbsp;&nbsp;&nbsp;&nbsp;wait, seconds to wait
 * between each write of the log records., an integer between 1 and 100000;
 * default \c 0.}
 * @config{ ),,}
 * @config{transaction_sync, how to sync log records when the transaction
 * commits., a string\, chosen from the following options: \c "dsync"\, \c
 * "fsync"\, \c "none"; default \c dsync.}
 * @config{use_environment_priv, use the \c WIREDTIGER_CONFIG and \c
 * WIREDTIGER_HOME environment variables regardless of whether or not the
 * process is running with special privileges.  See @ref home for more
 * information., a boolean flag; default \c false.}
 * @config{verbose, enable messages for various events.  Options are given as a
 * list\, such as <code>"verbose=[evictserver\,read]"</code>., a list\, with
 * values chosen from the following options: \c "block"\, \c "ckpt"\, \c
 * "evict"\, \c "evictserver"\, \c "fileops"\, \c "hazard"\, \c "log"\, \c
 * "lsm"\, \c "mutex"\, \c "overflow"\, \c "read"\, \c "readserver"\, \c
 * "reconcile"\, \c "recovery"\, \c "salvage"\, \c "shared_cache"\, \c
 * "verify"\, \c "version"\, \c "write"; default empty.}
 * @configend
 * Additionally, if a file named \c WiredTiger.config appears in the WiredTiger
 * home directory, it is read for configuration values (see @ref config_file
 * for details).  Configuration values specified in the \c config argument to
 * the ::wiredtiger_open function override configuration values specified in
 * the \c WiredTiger.config file.
 * @param[out] connectionp A pointer to the newly opened connection handle
 * @errors
 */
int wiredtiger_open(const char *home,
    WT_EVENT_HANDLER *errhandler, const char *config,
    WT_CONNECTION **connectionp);

/*!
 * Return information about an error as a string; wiredtiger_strerror is a
 * superset of the ISO C99/POSIX 1003.1-2001 function strerror.
 *
 * @snippet ex_all.c Display an error
 *
 * @param err a return value from a WiredTiger, C library or POSIX function
 * @returns a string representation of the error
 */
const char *wiredtiger_strerror(int err);

/*!
 * The interface implemented by applications to handle error, informational and
 * progress messages.  Entries set to NULL are ignored and the default handlers
 * will continue to be used.
 */
struct __wt_event_handler {
	/*!
	 * Callback to handle error messages; by default, error messages are
	 * written to the stderr stream.
	 *
	 * Error handler returns are not ignored: if the handler returns
	 * non-zero, the error may cause the WiredTiger function posting the
	 * event to fail, and may even cause operation or library failure.
	 *
	 * @param session the WiredTiger session handle in use when the error
	 * was generated. The handle may have been created by the application
	 * or automatically by WiredTiger.
	 * @param error a WiredTiger, C99 or POSIX error code, which can
	 * be converted to a string using ::wiredtiger_strerror
	 * @param message an error string
	 */
	int (*handle_error)(WT_EVENT_HANDLER *handler,
	    WT_SESSION *session, int error, const char *message);

	/*!
	 * Callback to handle informational messages; by default, informational
	 * messages are written to the stdout stream.
	 *
	 * Message handler returns are not ignored: if the handler returns
	 * non-zero, the error may cause the WiredTiger function posting the
	 * event to fail, and may even cause operation or library failure.
	 *
	 * @param session the WiredTiger session handle in use when the message
	 * was generated. The handle may have been created by the application
	 * or automatically by WiredTiger.
	 * @param message an informational string
	 */
	int (*handle_message)(WT_EVENT_HANDLER *handler,
	    WT_SESSION *session, const char *message);

	/*!
	 * Callback to handle progress messages; by default, no progress
	 * messages are written.
	 *
	 * Progress handler returns are not ignored: if the handler returns
	 * non-zero, the error may cause the WiredTiger function posting the
	 * event to fail, and may even cause operation or library failure.
	 *
	 * @param session the WiredTiger session handle in use when the
	 * progress message was generated. The handle may have been created by
	 * the application or automatically by WiredTiger.
	 * @param operation a string representation of the operation
	 * @param progress a counter
	 */
	int (*handle_progress)(WT_EVENT_HANDLER *handler,
	    WT_SESSION *session, const char *operation, uint64_t progress);

	/*!
	 * Callback to handle automatic close of a WiredTiger handle.
	 *
	 * Close handler returns are not ignored: if the handler returns
	 * non-zero, the error may cause the WiredTiger function posting the
	 * event to fail, and may even cause operation or library failure.
	 *
	 * @param session The session handle that is being closed if the
	 * cursor parameter is NULL.
	 * @param cursor The cursor handle that is being closed, or NULL if
	 * it is a session handle being closed.
	 */
	int (*handle_close)(WT_EVENT_HANDLER *handler,
	    WT_SESSION *session, WT_CURSOR *cursor);
};

/*!
 * @name Data packing and unpacking
 * @{
 */

/*!
 * Pack a structure into a buffer.
 *
 * See @ref packing for a description of the permitted format strings.
 *
 * @section pack_examples Packing Examples
 *
 * For example, the string <code>"iSh"</code> will pack a 32-bit integer
 * followed by a NUL-terminated string, followed by a 16-bit integer.  The
 * default, big-endian encoding will be used, with no alignment.  This could be
 * used in C as follows:
 *
 * @snippet ex_all.c Pack fields into a buffer
 *
 * Then later, the values can be unpacked as follows:
 *
 * @snippet ex_all.c Unpack fields from a buffer
 *
 * @param session the session handle
 * @param buffer a pointer to a packed byte array
 * @param size the number of valid bytes in the buffer
 * @param format the data format, see @ref packing
 * @errors
 */
int wiredtiger_struct_pack(WT_SESSION *session,
    void *buffer, size_t size, const char *format, ...);

/*!
 * Calculate the size required to pack a structure.
 *
 * Note that for variable-sized fields including variable-sized strings and
 * integers, the calculated sized merely reflects the expected sizes specified
 * in the format string itself.
 *
 * @snippet ex_all.c Get the packed size
 *
 * @param session the session handle
 * @param sizep a location where the number of bytes needed for the
 * matching call to ::wiredtiger_struct_pack is returned
 * @param format the data format, see @ref packing
 * @errors
 */
int wiredtiger_struct_size(WT_SESSION *session,
    size_t *sizep, const char *format, ...);

/*!
 * Unpack a structure from a buffer.
 *
 * Reverse of ::wiredtiger_struct_pack: gets values out of a
 * packed byte string.
 *
 * @snippet ex_all.c Unpack fields from a buffer
 *
 * @param session the session handle
 * @param buffer a pointer to a packed byte array
 * @param size the number of valid bytes in the buffer
 * @param format the data format, see @ref packing
 * @errors
 */
int wiredtiger_struct_unpack(WT_SESSION *session,
    const void *buffer, size_t size, const char *format, ...);

#if !defined(SWIG)

/*!
 * Streaming interface to packing.
 *
 * This allows applications to pack or unpack records one field at a time.
 * This is an opaque handle returned by ::wiredtiger_pack_start or
 * ::wiredtiger_unpack_start.  It must be closed with ::wiredtiger_pack_close.
 */
typedef struct __wt_pack_stream WT_PACK_STREAM;

/*!
 * Start a packing operation into a buffer with the given format string.  This
 * should be followed by a series of calls to ::wiredtiger_pack_item,
 * ::wiredtiger_pack_int, ::wiredtiger_pack_str or ::wiredtiger_pack_uint
 * to fill in the values.
 *
 * @param session the session handle
 * @param format the data format, see @ref packing
 * @param buffer a pointer to memory to hold the packed data
 * @param size the size of the buffer
 * @param[out] psp the new packing stream handle
 * @errors
 */
int wiredtiger_pack_start(WT_SESSION *session,
    const char *format, void *buffer, size_t size, WT_PACK_STREAM **psp);

/*!
 * Start an unpacking operation from a buffer with the given format string.
 * This should be followed by a series of calls to ::wiredtiger_unpack_item,
 * ::wiredtiger_unpack_int, ::wiredtiger_unpack_str or ::wiredtiger_unpack_uint
 * to retrieve the packed values.
 *
 * @param session the session handle
 * @param format the data format, see @ref packing
 * @param buffer a pointer to memory holding the packed data
 * @param size the size of the buffer
 * @param[out] psp the new packing stream handle
 * @errors
 */
int wiredtiger_unpack_start(WT_SESSION *session,
    const char *format, const void *buffer, size_t size, WT_PACK_STREAM **psp);

/*!
 * Close a packing stream.
 *
 * @param ps the packing stream handle
 * @param[out] usedp the number of bytes in the buffer used by the stream
 * @errors
 */
int wiredtiger_pack_close(WT_PACK_STREAM *ps, size_t *usedp);

/*!
 * Pack an item into a packing stream.
 *
 * @param ps the packing stream handle
 * @param item an item to pack
 * @errors
 */
int wiredtiger_pack_item(WT_PACK_STREAM *ps, WT_ITEM *item);

/*!
 * Pack a signed integer into a packing stream.
 *
 * @param ps the packing stream handle
 * @param i a signed integer to pack
 * @errors
 */
int wiredtiger_pack_int(WT_PACK_STREAM *ps, int64_t i);

/*!
 * Pack a string into a packing stream.
 *
 * @param ps the packing stream handle
 * @param s a string to pack
 * @errors
 */
int wiredtiger_pack_str(WT_PACK_STREAM *ps, const char *s);

/*!
 * Pack an unsigned integer into a packing stream.
 *
 * @param ps the packing stream handle
 * @param u an unsigned integer to pack
 * @errors
 */
int wiredtiger_pack_uint(WT_PACK_STREAM *ps, uint64_t u);

/*!
 * Unpack an item from a packing stream.
 *
 * @param ps the packing stream handle
 * @param item an item to unpack
 * @errors
 */
int wiredtiger_unpack_item(WT_PACK_STREAM *ps, WT_ITEM *item);

/*!
 * Unpack a signed integer from a packing stream.
 *
 * @param ps the packing stream handle
 * @param[out] ip the unpacked signed integer
 * @errors
 */
int wiredtiger_unpack_int(WT_PACK_STREAM *ps, int64_t *ip);

/*!
 * Unpack a string from a packing stream.
 *
 * @param ps the packing stream handle
 * @param[out] sp the unpacked string
 * @errors
 */
int wiredtiger_unpack_str(WT_PACK_STREAM *ps, const char **sp);

/*!
 * Unpack an unsigned integer from a packing stream.
 *
 * @param ps the packing stream handle
 * @param[out] up the unpacked unsigned integer
 * @errors
 */
int wiredtiger_unpack_uint(WT_PACK_STREAM *ps, uint64_t *up);

#endif /* !defined(SWIG) */
/*!
 * @}
 */

/*!
 * Get version information.
 *
 * @snippet ex_all.c Get the WiredTiger library version #1
 * @snippet ex_all.c Get the WiredTiger library version #2
 *
 * @param majorp a location where the major version number is returned
 * @param minorp a location where the minor version number is returned
 * @param patchp a location where the patch version number is returned
 * @returns a string representation of the version
 */
const char *wiredtiger_version(int *majorp, int *minorp, int *patchp);

/*******************************************
 * Error returns
 *******************************************/
/*!
 * @anchor error_returns
 * @name Error returns
 * Most functions and methods in WiredTiger return an integer code indicating
 * whether the operation succeeded or failed.  A return of zero indicates
 * success, all non-zero return values indicate some kind of failure.
 *
 * WiredTiger reserves all values from -31,800 to -31,999 as possible error
 * return values.  WiredTiger may also return C99/POSIX error codes such as
 * \c ENOMEM, \c EINVAL and \c ENOTSUP, with the usual meanings.
 *
 * The following are all of the WiredTiger-specific error returns:
 * @{
 */
/*
 * DO NOT EDIT: automatically built by dist/api_err.py.
 * Error return section: BEGIN
 */
/*!
 * Conflict between concurrent operations.
 * This error is generated when an operation cannot be completed due to a
 * conflict with concurrent operations.  The operation may be retried; if a
 * transaction is in progress, it should be rolled back and the operation
 * retried in a new transaction.
 */
#define	WT_DEADLOCK	-31800
/*!
 * Attempt to insert an existing key.
 * This error is generated when the application attempts to insert a record with
 * the same key as an existing record without the 'overwrite' configuration to
 * WT_SESSION::open_cursor.
 */
#define	WT_DUPLICATE_KEY	-31801
/*!
 * Non-specific WiredTiger error.
 * This error is returned when an error is not covered by a specific error
 * return.
 */
#define	WT_ERROR	-31802
/*!
 * Item not found.
 * This error indicates an operation did not find a value to return.  This
 * includes cursor search and other operations where no record matched the
 * cursor's search key such as WT_CURSOR::update or WT_CURSOR::remove.
 */
#define	WT_NOTFOUND	-31803
/*!
 * WiredTiger library panic.
 * This error indicates an underlying problem that requires the application exit
 * and restart.
 */
#define	WT_PANIC	-31804
/*! @cond internal */
/*! Restart the operation (internal). */
#define	WT_RESTART	-31805
/*! @endcond */
/*
 * Error return section: END
 * DO NOT EDIT: automatically built by dist/api_err.py.
 */
/*! @} */

/*! @} */

/*!
 * @defgroup wt_ext WiredTiger Extension API
 * The functions and interfaces applications use to customize and extend the
 * behavior of WiredTiger.
 * @{
 */

/*******************************************
 * Forward structure declarations for the extension API
 *******************************************/
struct __wt_config_arg;	    typedef struct __wt_config_arg WT_CONFIG_ARG;
struct __wt_config_item;    typedef struct __wt_config_item WT_CONFIG_ITEM;
struct __wt_config_scan;    typedef struct __wt_config_scan WT_CONFIG_SCAN;

/*!
 * The interface implemented by applications to provide custom ordering of
 * records.
 *
 * Applications register their implementation with WiredTiger by calling
 * WT_CONNECTION::add_collator.
 *
 * @snippet ex_extending.c add collator nocase
 *
 * @snippet ex_extending.c add collator prefix10
 */
struct __wt_collator {
	/*!
	 * Callback to compare keys.
	 *
	 * @param[out] cmp set to -1 if <code>key1 < key2</code>,
	 * 	0 if <code>key1 == key2</code>,
	 * 	1 if <code>key1 > key2</code>.
	 * @returns zero for success, non-zero to indicate an error.
	 *
	 * @snippet ex_all.c Implement WT_COLLATOR
	 *
	 * @snippet ex_extending.c case insensitive comparator
	 *
	 * @snippet ex_extending.c n character comparator
	 */
	int (*compare)(WT_COLLATOR *collator, WT_SESSION *session,
	    const WT_ITEM *key1, const WT_ITEM *key2, int *cmp);

	/*!
	 * If non-NULL, a callback performed when the database is closed.
	 *
	 * The WT_COLLATOR::terminate callback is intended to allow cleanup,
	 * the handle will not be subsequently accessed by WiredTiger.
	 */
	int (*terminate)(WT_COLLATOR *collator, WT_SESSION *session);
};

/*!
 * The interface implemented by applications to provide custom compression.
 *
 * Compressors must implement the WT_COMPRESSOR interface: the
 * WT_COMPRESSOR::compress and WT_COMPRESSOR::decompress callbacks must be
 * specified, and WT_COMPRESSOR::pre_size is optional.  To build your own
 * compressor, use one of the compressors in \c ext/compressors as a template:
 * \c ext/nop_compress is a simple compressor that passes through data
 * unchanged, and is a reasonable starting point.
 *
 * Applications register their implementation with WiredTiger by calling
 * WT_CONNECTION::add_compressor.
 *
 * @snippet nop_compress.c WT_COMPRESSOR initialization
 */
struct __wt_compressor {
	/*!
	 * Callback to compress a chunk of data.
	 *
	 * WT_COMPRESSOR::compress takes a source buffer and a destination
	 * buffer, by default of the same size.  If the callback can compress
	 * the buffer to a smaller size in the destination, it does so, sets
	 * the \c compression_failed return to 0 and returns 0.  If compression
	 * does not produce a smaller result, the callback sets the
	 * \c compression_failed return to 1 and returns 0. If another
	 * error occurs, it returns an errno or WiredTiger error code.
	 *
	 * On entry, \c src will point to memory, with the length of the memory
	 * in \c src_len.  After successful completion, the callback should
	 * return \c 0 and set \c result_lenp to the number of bytes required
	 * for the compressed representation.
	 *
	 * If compression would not shrink the data or the \c dst buffer is not
	 * large enough to hold the compressed data, the callback should set
	 * \c compression_failed to a non-zero value and return 0.
	 *
	 * @param[in] src the data to compress
	 * @param[in] src_len the length of the data to compress
	 * @param[in] dst the destination buffer
	 * @param[in] dst_len the length of the destination buffer
	 * @param[out] result_lenp the length of the compressed data
	 * @param[out] compression_failed non-zero if compression did not
	 * decrease the length of the data (compression may not have completed)
	 * @returns zero for success, non-zero to indicate an error.
	 *
	 * @snippet nop_compress.c WT_COMPRESSOR compress
	 */
	int (*compress)(WT_COMPRESSOR *compressor, WT_SESSION *session,
	    uint8_t *src, size_t src_len,
	    uint8_t *dst, size_t dst_len,
	    size_t *result_lenp, int *compression_failed);

	/*!
	 * Callback to compress a list of byte strings.
	 *
	 * WT_COMPRESSOR::compress_raw gives applications fine-grained control
	 * over disk block size when writing row-store or variable-length
	 * column-store pages.  Where this level of control is not required by
	 * the underlying storage device, set the WT_COMPRESSOR::compress_raw
	 * callback to \c NULL and WiredTiger will internally split each page
	 * into blocks, each block then compressed by WT_COMPRESSOR::compress.
	 *
	 * WT_COMPRESSOR::compress_raw takes a source buffer and an array of
	 * 0-based offsets of byte strings in that buffer.  The callback then
	 * encodes none, some or all of the byte strings and copies the encoded
	 * representation into a destination buffer.  The callback returns the
	 * number of byte strings encoded and the bytes needed for the encoded
	 * representation.   The encoded representation has header information
	 * prepended and is written as a block to the underlying file object.
	 *
	 * On entry, \c page_max is the configured maximum size for objects of
	 * this type.  (This value is provided for convenience, and will be
	 * either the \c internal_page_max or \c leaf_page_max value specified
	 * to WT_SESSION::create when the object was created.)
	 *
	 * On entry, \c split_pct is the configured Btree page split size for
	 * this object.  (This value is provided for convenience, and will be
	 * the \c split_pct value specified to WT_SESSION::create when the
	 * object was created.)
	 *
	 * On entry, \c extra is a count of additional bytes that will be added
	 * to the encoded representation before it is written.  In other words,
	 * if the target write size is 8KB, the returned encoded representation
	 * should be less than or equal to (8KB - \c extra).  The method does
	 * not need to skip bytes in the destination buffer based on \c extra,
	 * the method should only use \c extra to decide how many bytes to store
	 * into the destination buffer for its ideal block size.
	 *
	 * On entry, \c src points to the source buffer; \c offsets is an array
	 * of \c slots 0-based offsets into \c src, where each offset is the
	 * start of a byte string, except for the last offset, which is the
	 * offset of the first byte past the end of the last byte string.  (In
	 * other words, <code>offsets[0]</code> will be 0, the offset of the
	 * first byte of the first byte string in \c src, and
	 * <code>offsets[slots]</code> is the total length of all of the byte
	 * strings in the \c src buffer.)
	 *
	 * On entry, \c dst points to the destination buffer with a length
	 * of \c dst_len.  If the WT_COMPRESSOR::pre_size method is specified,
	 * the destination buffer will be at least the size returned by that
	 * method; otherwise, the destination buffer will be at least the
	 * maximum size for the page being written (that is, when writing a
	 * row-store leaf page, the destination buffer will be at least as
	 * large as the \c leaf_page_max configuration value).
	 *
	 * After successful completion, the callback should return \c 0, and
	 * set \c result_slotsp to the number of byte strings encoded and
	 * \c result_lenp to the bytes needed for the encoded representation.
	 *
	 * WiredTiger repeatedly calls the callback function until all rows on
	 * the page have been encoded.  There is no requirement the callback
	 * encode any or all of the byte strings passed by WiredTiger.  If the
	 * callback does not encode any of the byte strings, the callback must
	 * set \c result_slotsp to 0.  In this case, WiredTiger will accumulate
	 * more rows and repeat the call; if there are no more rows to
	 * accumulate, WiredTiger writes the remaining rows without further
	 * calls to the callback.
	 *
	 * On entry, \c final is zero if there are more rows to be written as
	 * part of this page (if there will be additional data provided to the
	 * callback), and non-zero if there are no more rows to be written as
	 * part of this page.  If \c final is set and the callback fails to
	 * encode any rows, WiredTiger writes the remaining rows without further
	 * calls to the callback.  If \c final is set and the callback encodes
	 * any number of rows, WiredTiger continues to call the callback until
	 * all of the rows are encoded or the callback fails to encode any rows.
	 *
	 * The WT_COMPRESSOR::compress_raw callback is intended for applications
	 * wanting to create disk blocks in specific sizes.
	 * WT_COMPRESSOR::compress_raw is not a replacement for
	 * WT_COMPRESSOR::compress: objects which WT_COMPRESSOR::compress_raw
	 * cannot handle (for example, overflow key or value items), or which
	 * WT_COMPRESSOR::compress_raw chooses not to compress for any reason
	 * (for example, if WT_COMPRESSOR::compress_raw callback chooses not to
	 * compress a small number of rows, but the page being written has no
	 * more rows to accumulate), will be passed to WT_COMPRESSOR::compress.
	 *
	 * The WT_COMPRESSOR::compress_raw callback is only called for objects
	 * where it is applicable, that is, for row-store and variable-length
	 * column-store objects, where both row-store key prefix compression
	 * and row-store and variable-length column-store dictionary compression
	 * are \b not configured.  When WT_COMPRESSOR::compress_raw is not
	 * applicable, the WT_COMPRESSOR::compress callback is used instead.
	 *
	 * @param[in] page_max the configured maximum page size for this object
	 * @param[in] split_pct the configured page split size for this object
	 * @param[in] extra the count of the additional bytes
	 * @param[in] src the data to compress
	 * @param[in] offsets the byte offsets of the byte strings in src
	 * @param[in] slots the number of entries in offsets
	 * @param[in] dst the destination buffer
	 * @param[in] dst_len the length of the destination buffer
	 * @param[in] final non-zero if there are no more rows to accumulate
	 * @param[out] result_lenp the length of the compressed data
	 * @param[out] result_slotsp the number of byte offsets taken
	 * @returns zero for success, non-zero to indicate an error.
	 */
	int (*compress_raw)(WT_COMPRESSOR *compressor, WT_SESSION *session,
	    size_t page_max, int split_pct, size_t extra,
	    uint8_t *src, uint32_t *offsets, uint32_t slots,
	    uint8_t *dst, size_t dst_len,
	    int final,
	    size_t *result_lenp, uint32_t *result_slotsp);

	/*!
	 * Callback to decompress a chunk of data.
	 *
	 * WT_COMPRESSOR::decompress takes a source buffer and a destination
	 * buffer.  The contents are switched from \c compress: the
	 * source buffer is the compressed value, and the destination buffer is
	 * sized to be the original size.  If the callback successfully
	 * decompresses the source buffer to the destination buffer, it returns
	 * 0.  If an error occurs, it returns an errno or WiredTiger error code.
	 * The source buffer that WT_COMPRESSOR::decompress takes may have a
	 * size that is rounded up from the size originally produced by
	 * WT_COMPRESSOR::compress, with the remainder of the buffer set to
	 * zeroes. Most compressors do not care about this difference if the
	 * size to be decompressed can be implicitly discovered from the
	 * compressed data.  If your compressor cares, you may need to allocate
	 * space for, and store, the actual size in the compressed buffer.  See
	 * the source code for the included snappy compressor for an example.
	 *
	 * On entry, \c src will point to memory, with the length of the memory
	 * in \c src_len.  After successful completion, the callback should
	 * return \c 0 and set \c result_lenp to the number of bytes required
	 * for the decompressed representation.
	 *
	 * If the \c dst buffer is not big enough to hold the decompressed
	 * data, the callback should return an error.
	 *
	 * @param[in] src the data to decompress
	 * @param[in] src_len the length of the data to decompress
	 * @param[in] dst the destination buffer
	 * @param[in] dst_len the length of the destination buffer
	 * @param[out] result_lenp the length of the decompressed data
	 * @returns zero for success, non-zero to indicate an error.
	 *
	 * @snippet nop_compress.c WT_COMPRESSOR decompress
	 */
	int (*decompress)(WT_COMPRESSOR *compressor, WT_SESSION *session,
	    uint8_t *src, size_t src_len,
	    uint8_t *dst, size_t dst_len,
	    size_t *result_lenp);

	/*!
	 * Callback to size a destination buffer for compression
	 *
	 * WT_COMPRESSOR::pre_size is an optional callback that, given the
	 * source buffer and size, produces the size of the destination buffer
	 * to be given to WT_COMPRESSOR::compress.  This is useful for
	 * compressors that assume that the output buffer is sized for the
	 * worst case and thus no overrun checks are made.  If your compressor
	 * works like this, WT_COMPRESSOR::pre_size will need to be defined.
	 * See the source code for the snappy compressor for an example.
	 * However, if your compressor detects and avoids overruns against its
	 * target buffer, you will not need to define WT_COMPRESSOR::pre_size.
	 * When WT_COMPRESSOR::pre_size is set to NULL, the destination buffer
	 * is sized the same as the source buffer.  This is always sufficient,
	 * since a compression result that is larger than the source buffer is
	 * discarded by WiredTiger.
	 *
	 * If not NULL, this callback is called before each call to
	 * WT_COMPRESS::compress to determine the size of the destination
	 * buffer to provide.  If the callback is NULL, the destination
	 * buffer will be the same size as the source buffer.
	 *
	 * The callback should set \c result_lenp to a suitable buffer size
	 * for compression, typically the maximum length required by
	 * WT_COMPRESSOR::compress.
	 *
	 * This callback function is for compressors that require an output
	 * buffer larger than the source buffer (for example, that do not
	 * check for buffer overflow during compression).
	 *
	 * @param[in] src the data to compress
	 * @param[in] src_len the length of the data to compress
	 * @param[out] result_lenp the required destination buffer size
	 * @returns zero for success, non-zero to indicate an error.
	 *
	 * @snippet nop_compress.c WT_COMPRESSOR presize
	 */
	int (*pre_size)(WT_COMPRESSOR *compressor, WT_SESSION *session,
	    uint8_t *src, size_t src_len, size_t *result_lenp);

	/*!
	 * If non-NULL, a callback performed when the database is closed.
	 *
	 * The WT_COMPRESSOR::terminate callback is intended to allow cleanup,
	 * the handle will not be subsequently accessed by WiredTiger.
	 *
	 * @snippet nop_compress.c WT_COMPRESSOR terminate
	 */
	int (*terminate)(WT_COMPRESSOR *compressor, WT_SESSION *session);
};

/*!
 * Applications can extend WiredTiger by providing new implementations of the
 * WT_DATA_SOURCE class.  Each data source supports a different URI scheme for
 * data sources to WT_SESSION::create, WT_SESSION::open_cursor and related
 * methods.  See @ref custom_data_sources for more information.
 *
 * <b>Thread safety:</b> WiredTiger may invoke methods on the WT_DATA_SOURCE
 * interface from multiple threads concurrently.  It is the responsibility of
 * the implementation to protect any shared data.
 *
 * Applications register their implementation with WiredTiger by calling
 * WT_CONNECTION::add_data_source.
 *
 * @snippet ex_data_source.c WT_DATA_SOURCE register
 */
struct __wt_data_source {
	/*!
	 * Callback to create a new object.
	 *
	 * @snippet ex_data_source.c WT_DATA_SOURCE create
	 */
	int (*create)(WT_DATA_SOURCE *dsrc, WT_SESSION *session,
	    const char *uri, WT_CONFIG_ARG *config);

	/*!
	 * Callback to compact an object.
	 *
	 * @snippet ex_data_source.c WT_DATA_SOURCE compact
	 */
	int (*compact)(WT_DATA_SOURCE *dsrc, WT_SESSION *session,
	    const char *uri, WT_CONFIG_ARG *config);

	/*!
	 * Callback to drop an object.
	 *
	 * @snippet ex_data_source.c WT_DATA_SOURCE drop
	 */
	int (*drop)(WT_DATA_SOURCE *dsrc, WT_SESSION *session,
	    const char *uri, WT_CONFIG_ARG *config);

	/*!
	 * Callback to initialize a cursor.
	 *
	 * @snippet ex_data_source.c WT_DATA_SOURCE open_cursor
	 */
	int (*open_cursor)(WT_DATA_SOURCE *dsrc, WT_SESSION *session,
	    const char *uri, WT_CONFIG_ARG *config, WT_CURSOR **new_cursor);

	/*!
	 * Callback to rename an object.
	 *
	 * @snippet ex_data_source.c WT_DATA_SOURCE rename
	 */
	int (*rename)(WT_DATA_SOURCE *dsrc, WT_SESSION *session,
	    const char *uri, const char *newuri, WT_CONFIG_ARG *config);

	/*!
	 * Callback to salvage an object.
	 *
	 * @snippet ex_data_source.c WT_DATA_SOURCE salvage
	 */
	int (*salvage)(WT_DATA_SOURCE *dsrc, WT_SESSION *session,
	    const char *uri, WT_CONFIG_ARG *config);

	/*!
	 * Callback to truncate an object.
	 *
	 * @snippet ex_data_source.c WT_DATA_SOURCE truncate
	 */
	int (*truncate)(WT_DATA_SOURCE *dsrc, WT_SESSION *session,
	    const char *uri, WT_CONFIG_ARG *config);

	/*!
	 * Callback to truncate a range of an object.
	 *
	 * @snippet ex_data_source.c WT_DATA_SOURCE range truncate
	 */
	int (*range_truncate)(WT_DATA_SOURCE *dsrc, WT_SESSION *session,
	    WT_CURSOR *start, WT_CURSOR *stop);

	/*!
	 * Callback to verify an object.
	 *
	 * @snippet ex_data_source.c WT_DATA_SOURCE verify
	 */
	int (*verify)(WT_DATA_SOURCE *dsrc, WT_SESSION *session,
	    const char *uri, WT_CONFIG_ARG *config);

	/*!
	 * Callback to checkpoint the database.
	 *
	 * @snippet ex_data_source.c WT_DATA_SOURCE checkpoint
	 */
	int (*checkpoint)(
	    WT_DATA_SOURCE *dsrc, WT_SESSION *session, WT_CONFIG_ARG *config);

	/*!
	 * If non-NULL, a callback performed when the database is closed.
	 *
	 * The WT_DATA_SOURCE::terminate callback is intended to allow cleanup,
	 * the handle will not be subsequently accessed by WiredTiger.
	 *
	 * @snippet ex_data_source.c WT_DATA_SOURCE terminate
	 */
	int (*terminate)(WT_DATA_SOURCE *dsrc, WT_SESSION *session);
};

/*!
 * The interface implemented by applications to provide custom extraction of
 * index keys or column group values.
 *
 * Applications register implementations with WiredTiger by calling
 * WT_CONNECTION::add_extractor.
 *
 * @snippet ex_all.c WT_EXTRACTOR register
 */
struct __wt_extractor {
	/*!
	 * Callback to extract a value for an index or column group.
	 *
	 * @errors
	 *
	 * @snippet ex_all.c WT_EXTRACTOR
	 */
	int (*extract)(WT_EXTRACTOR *extractor, WT_SESSION *session,
	    const WT_ITEM *key, const WT_ITEM *value,
	    WT_ITEM *result);
};

/*!
 * Entry point to an extension, called when the extension is loaded.
 *
 * @param connection the connection handle
 * @param config the config information passed to WT_CONNECTION::load_extension
 * @errors
 */
extern int wiredtiger_extension_init(
    WT_CONNECTION *connection, WT_CONFIG_ARG *config);

/*!
 * Optional cleanup function for an extension, called during
 * WT_CONNECTION::close.
 *
 * @param connection the connection handle
 * @errors
 */
extern int wiredtiger_extension_terminate(WT_CONNECTION *connection);

/*! @} */

/*******************************************
 * Statistic reference.
 *******************************************/
/*!
 * @addtogroup wt
 * @{
 */
/*
 * DO NOT EDIT: automatically built by dist/api_stat.py.
 * Statistics section: BEGIN
 */

/*!
 * @name Connection statistics
 * @anchor statistics_keys
 * @anchor statistics_conn
 * Statistics are accessed through cursors with \c "statistics:" URIs.
 * Individual statistics can be queried through the cursor using the following
 * keys.  See @ref data_statistics for more information.
 * @{
 */
/*! mapped bytes read by the block manager */
#define	WT_STAT_CONN_BLOCK_BYTE_MAP_READ		0
/*! bytes read by the block manager */
#define	WT_STAT_CONN_BLOCK_BYTE_READ			1
/*! bytes written by the block manager */
#define	WT_STAT_CONN_BLOCK_BYTE_WRITE			2
/*! mapped blocks read by the block manager */
#define	WT_STAT_CONN_BLOCK_MAP_READ			3
/*! blocks pre-loaded by the block manager */
#define	WT_STAT_CONN_BLOCK_PRELOAD			4
/*! blocks read by the block manager */
#define	WT_STAT_CONN_BLOCK_READ				5
/*! blocks written by the block manager */
#define	WT_STAT_CONN_BLOCK_WRITE			6
/*! cache: tracked dirty bytes in the cache */
#define	WT_STAT_CONN_CACHE_BYTES_DIRTY			7
/*! cache: bytes currently in the cache */
#define	WT_STAT_CONN_CACHE_BYTES_INUSE			8
/*! cache: maximum bytes configured */
#define	WT_STAT_CONN_CACHE_BYTES_MAX			9
/*! cache: bytes read into cache */
#define	WT_STAT_CONN_CACHE_BYTES_READ			10
/*! cache: bytes written from cache */
#define	WT_STAT_CONN_CACHE_BYTES_WRITE			11
/*! cache: checkpoint blocked page eviction */
#define	WT_STAT_CONN_CACHE_EVICTION_CHECKPOINT		12
/*! cache: unmodified pages evicted */
#define	WT_STAT_CONN_CACHE_EVICTION_CLEAN		13
/*! cache: modified pages evicted */
#define	WT_STAT_CONN_CACHE_EVICTION_DIRTY		14
/*! cache: pages selected for eviction unable to be evicted */
#define	WT_STAT_CONN_CACHE_EVICTION_FAIL		15
/*! cache: pages evicted because they exceeded the in memory maxiumum */
#define	WT_STAT_CONN_CACHE_EVICTION_FORCE		16
/*! cache: failed eviction of pages that exceeded the in memory maxiumum */
#define	WT_STAT_CONN_CACHE_EVICTION_FORCE_FAIL		17
/*! cache: hazard pointer blocked page eviction */
#define	WT_STAT_CONN_CACHE_EVICTION_HAZARD		18
/*! cache: internal pages evicted */
#define	WT_STAT_CONN_CACHE_EVICTION_INTERNAL		19
/*! cache: internal page merge operations completed */
#define	WT_STAT_CONN_CACHE_EVICTION_MERGE		20
/*! cache: internal page merge attempts that could not complete */
#define	WT_STAT_CONN_CACHE_EVICTION_MERGE_FAIL		21
/*! cache: internal levels merged */
#define	WT_STAT_CONN_CACHE_EVICTION_MERGE_LEVELS	22
/*! cache: eviction server unable to reach eviction goal */
#define	WT_STAT_CONN_CACHE_EVICTION_SLOW		23
/*! cache: pages walked for eviction */
#define	WT_STAT_CONN_CACHE_EVICTION_WALK		24
/*! pages split because they were unable to be evicted */
#define	WT_STAT_CONN_CACHE_INMEM_SPLIT			25
/*! cache: tracked dirty pages in the cache */
#define	WT_STAT_CONN_CACHE_PAGES_DIRTY			26
/*! cache: pages currently held in the cache */
#define	WT_STAT_CONN_CACHE_PAGES_INUSE			27
/*! cache: pages read into cache */
#define	WT_STAT_CONN_CACHE_READ				28
/*! cache: pages written from cache */
#define	WT_STAT_CONN_CACHE_WRITE			29
/*! pthread mutex condition wait calls */
#define	WT_STAT_CONN_COND_WAIT				30
/*! cursor creation */
#define	WT_STAT_CONN_CURSOR_CREATE			31
/*! Btree cursor insert calls */
#define	WT_STAT_CONN_CURSOR_INSERT			32
/*! Btree cursor next calls */
#define	WT_STAT_CONN_CURSOR_NEXT			33
/*! Btree cursor prev calls */
#define	WT_STAT_CONN_CURSOR_PREV			34
/*! Btree cursor remove calls */
#define	WT_STAT_CONN_CURSOR_REMOVE			35
/*! Btree cursor reset calls */
#define	WT_STAT_CONN_CURSOR_RESET			36
/*! Btree cursor search calls */
#define	WT_STAT_CONN_CURSOR_SEARCH			37
/*! Btree cursor search near calls */
#define	WT_STAT_CONN_CURSOR_SEARCH_NEAR			38
/*! Btree cursor update calls */
#define	WT_STAT_CONN_CURSOR_UPDATE			39
/*! dhandle: connection dhandles swept */
#define	WT_STAT_CONN_DH_CONN_HANDLES			40
/*! dhandle: session dhandles swept */
#define	WT_STAT_CONN_DH_SESSION_HANDLES			41
/*! dhandle: sweeps conflicting with evict */
#define	WT_STAT_CONN_DH_SWEEP_EVICT			42
/*! dhandle: number of sweep attempts */
#define	WT_STAT_CONN_DH_SWEEPS				43
/*! files currently open */
<<<<<<< HEAD
#define	WT_STAT_CONN_FILE_OPEN				42
/*! log: number of times the log buffer size increased */
#define	WT_STAT_CONN_LOG_BUFFER_GROW			43
/*! log: total log buffer size */
#define	WT_STAT_CONN_LOG_BUFFER_SIZE			44
=======
#define	WT_STAT_CONN_FILE_OPEN				44
>>>>>>> eb63fe1e
/*! log: user provided log bytes written */
#define	WT_STAT_CONN_LOG_BYTES_USER			45
/*! log: log bytes written */
#define	WT_STAT_CONN_LOG_BYTES_WRITTEN			46
/*! log: maximum log file size */
#define	WT_STAT_CONN_LOG_MAX_FILESIZE			47
/*! log: log read operations */
#define	WT_STAT_CONN_LOG_READS				48
/*! log: records processed by log scan */
#define	WT_STAT_CONN_LOG_SCAN_RECORDS			49
/*! log: log scan records requiring two reads */
#define	WT_STAT_CONN_LOG_SCAN_REREADS			50
/*! log: log scan operations */
#define	WT_STAT_CONN_LOG_SCANS				51
/*! log: consolidated slot closures */
#define	WT_STAT_CONN_LOG_SLOT_CLOSES			52
/*! log: logging bytes consolidated */
#define	WT_STAT_CONN_LOG_SLOT_CONSOLIDATED		53
/*! log: consolidated slot joins */
#define	WT_STAT_CONN_LOG_SLOT_JOINS			54
/*! log: consolidated slot join races */
#define	WT_STAT_CONN_LOG_SLOT_RACES			55
/*! log: record size exceeded maximum */
#define	WT_STAT_CONN_LOG_SLOT_TOOBIG			56
<<<<<<< HEAD
/*! log: failed to find a slot large enough for record */
#define	WT_STAT_CONN_LOG_SLOT_TOOSMALL			57
/*! log: consolidated slot join transitions */
#define	WT_STAT_CONN_LOG_SLOT_TRANSITIONS		58
/*! log: log sync operations */
#define	WT_STAT_CONN_LOG_SYNC				59
/*! log: log write operations */
#define	WT_STAT_CONN_LOG_WRITES				60
/*! rows merged in an LSM tree */
#define	WT_STAT_CONN_LSM_ROWS_MERGED			61
/*! memory allocations */
#define	WT_STAT_CONN_MEMORY_ALLOCATION			62
/*! memory frees */
#define	WT_STAT_CONN_MEMORY_FREE			63
/*! memory re-allocations */
#define	WT_STAT_CONN_MEMORY_GROW			64
/*! total read I/Os */
#define	WT_STAT_CONN_READ_IO				65
/*! page reconciliation calls */
#define	WT_STAT_CONN_REC_PAGES				66
/*! page reconciliation calls for eviction */
#define	WT_STAT_CONN_REC_PAGES_EVICTION			67
/*! reconciliation failed because an update could not be included */
#define	WT_STAT_CONN_REC_SKIPPED_UPDATE			68
/*! pthread mutex shared lock read-lock calls */
#define	WT_STAT_CONN_RWLOCK_READ			69
/*! pthread mutex shared lock write-lock calls */
#define	WT_STAT_CONN_RWLOCK_WRITE			70
/*! open cursor count */
#define	WT_STAT_CONN_SESSION_CURSOR_OPEN		71
/*! transactions */
#define	WT_STAT_CONN_TXN_BEGIN				72
/*! transaction checkpoints */
#define	WT_STAT_CONN_TXN_CHECKPOINT			73
/*! transactions committed */
#define	WT_STAT_CONN_TXN_COMMIT				74
/*! transaction failures due to cache overflow */
#define	WT_STAT_CONN_TXN_FAIL_CACHE			75
/*! transactions rolled-back */
#define	WT_STAT_CONN_TXN_ROLLBACK			76
/*! total write I/Os */
#define	WT_STAT_CONN_WRITE_IO				77
=======
/*! log: consolidated slot join transitions */
#define	WT_STAT_CONN_LOG_SLOT_TRANSITIONS		57
/*! log: log sync operations */
#define	WT_STAT_CONN_LOG_SYNC				58
/*! log: log write operations */
#define	WT_STAT_CONN_LOG_WRITES				59
/*! rows merged in an LSM tree */
#define	WT_STAT_CONN_LSM_ROWS_MERGED			60
/*! memory allocations */
#define	WT_STAT_CONN_MEMORY_ALLOCATION			61
/*! memory frees */
#define	WT_STAT_CONN_MEMORY_FREE			62
/*! memory re-allocations */
#define	WT_STAT_CONN_MEMORY_GROW			63
/*! total read I/Os */
#define	WT_STAT_CONN_READ_IO				64
/*! page reconciliation calls */
#define	WT_STAT_CONN_REC_PAGES				65
/*! page reconciliation calls for eviction */
#define	WT_STAT_CONN_REC_PAGES_EVICTION			66
/*! reconciliation failed because an update could not be included */
#define	WT_STAT_CONN_REC_SKIPPED_UPDATE			67
/*! pthread mutex shared lock read-lock calls */
#define	WT_STAT_CONN_RWLOCK_READ			68
/*! pthread mutex shared lock write-lock calls */
#define	WT_STAT_CONN_RWLOCK_WRITE			69
/*! open cursor count */
#define	WT_STAT_CONN_SESSION_CURSOR_OPEN		70
/*! transactions */
#define	WT_STAT_CONN_TXN_BEGIN				71
/*! transaction checkpoints */
#define	WT_STAT_CONN_TXN_CHECKPOINT			72
/*! transactions committed */
#define	WT_STAT_CONN_TXN_COMMIT				73
/*! transaction failures due to cache overflow */
#define	WT_STAT_CONN_TXN_FAIL_CACHE			74
/*! transactions rolled-back */
#define	WT_STAT_CONN_TXN_ROLLBACK			75
/*! total write I/Os */
#define	WT_STAT_CONN_WRITE_IO				76
>>>>>>> eb63fe1e

/*!
 * @}
 * @name Statistics for data sources
 * @anchor statistics_dsrc
 * @{
 */
/*! blocks allocated */
#define	WT_STAT_DSRC_BLOCK_ALLOC			0
/*! block manager file allocation unit size */
#define	WT_STAT_DSRC_BLOCK_ALLOCSIZE			1
/*! checkpoint size */
#define	WT_STAT_DSRC_BLOCK_CHECKPOINT_SIZE		2
/*! block allocations requiring file extension */
#define	WT_STAT_DSRC_BLOCK_EXTENSION			3
/*! blocks freed */
#define	WT_STAT_DSRC_BLOCK_FREE				4
/*! file magic number */
#define	WT_STAT_DSRC_BLOCK_MAGIC			5
/*! file major version number */
#define	WT_STAT_DSRC_BLOCK_MAJOR			6
/*! minor version number */
#define	WT_STAT_DSRC_BLOCK_MINOR			7
/*! file bytes available for reuse */
#define	WT_STAT_DSRC_BLOCK_REUSE_BYTES			8
/*! block manager file size in bytes */
#define	WT_STAT_DSRC_BLOCK_SIZE				9
/*! bloom filters in the LSM tree */
#define	WT_STAT_DSRC_BLOOM_COUNT			10
/*! bloom filter false positives */
#define	WT_STAT_DSRC_BLOOM_FALSE_POSITIVE		11
/*! bloom filter hits */
#define	WT_STAT_DSRC_BLOOM_HIT				12
/*! bloom filter misses */
#define	WT_STAT_DSRC_BLOOM_MISS				13
/*! bloom filter pages evicted from cache */
#define	WT_STAT_DSRC_BLOOM_PAGE_EVICT			14
/*! bloom filter pages read into cache */
#define	WT_STAT_DSRC_BLOOM_PAGE_READ			15
/*! total size of bloom filters */
#define	WT_STAT_DSRC_BLOOM_SIZE				16
/*! column-store variable-size deleted values */
#define	WT_STAT_DSRC_BTREE_COLUMN_DELETED		17
/*! column-store fixed-size leaf pages */
#define	WT_STAT_DSRC_BTREE_COLUMN_FIX			18
/*! column-store internal pages */
#define	WT_STAT_DSRC_BTREE_COLUMN_INTERNAL		19
/*! column-store variable-size leaf pages */
#define	WT_STAT_DSRC_BTREE_COLUMN_VARIABLE		20
/*! pages rewritten by compaction */
#define	WT_STAT_DSRC_BTREE_COMPACT_REWRITE		21
/*! total LSM, table or file object key/value pairs */
#define	WT_STAT_DSRC_BTREE_ENTRIES			22
/*! fixed-record size */
#define	WT_STAT_DSRC_BTREE_FIXED_LEN			23
/*! maximum tree depth */
#define	WT_STAT_DSRC_BTREE_MAXIMUM_DEPTH		24
/*! maximum internal page item size */
#define	WT_STAT_DSRC_BTREE_MAXINTLITEM			25
/*! maximum internal page size */
#define	WT_STAT_DSRC_BTREE_MAXINTLPAGE			26
/*! maximum leaf page item size */
#define	WT_STAT_DSRC_BTREE_MAXLEAFITEM			27
/*! maximum leaf page size */
#define	WT_STAT_DSRC_BTREE_MAXLEAFPAGE			28
/*! overflow pages */
#define	WT_STAT_DSRC_BTREE_OVERFLOW			29
/*! row-store internal pages */
#define	WT_STAT_DSRC_BTREE_ROW_INTERNAL			30
/*! row-store leaf pages */
#define	WT_STAT_DSRC_BTREE_ROW_LEAF			31
/*! bytes read into cache */
#define	WT_STAT_DSRC_CACHE_BYTES_READ			32
/*! bytes written from cache */
#define	WT_STAT_DSRC_CACHE_BYTES_WRITE			33
/*! cache: checkpoint blocked page eviction */
#define	WT_STAT_DSRC_CACHE_EVICTION_CHECKPOINT		34
/*! unmodified pages evicted */
#define	WT_STAT_DSRC_CACHE_EVICTION_CLEAN		35
/*! modified pages evicted */
#define	WT_STAT_DSRC_CACHE_EVICTION_DIRTY		36
/*! data source pages selected for eviction unable to be evicted */
#define	WT_STAT_DSRC_CACHE_EVICTION_FAIL		37
/*! cache: hazard pointer blocked page eviction */
#define	WT_STAT_DSRC_CACHE_EVICTION_HAZARD		38
/*! internal pages evicted */
#define	WT_STAT_DSRC_CACHE_EVICTION_INTERNAL		39
/*! cache: internal page merge operations completed */
#define	WT_STAT_DSRC_CACHE_EVICTION_MERGE		40
/*! cache: internal page merge attempts that could not complete */
#define	WT_STAT_DSRC_CACHE_EVICTION_MERGE_FAIL		41
/*! cache: internal levels merged */
#define	WT_STAT_DSRC_CACHE_EVICTION_MERGE_LEVELS	42
/*! pages split because they were unable to be evicted */
#define	WT_STAT_DSRC_CACHE_INMEM_SPLIT			43
/*! overflow values cached in memory */
#define	WT_STAT_DSRC_CACHE_OVERFLOW_VALUE		44
/*! pages read into cache */
#define	WT_STAT_DSRC_CACHE_READ				45
/*! overflow pages read into cache */
#define	WT_STAT_DSRC_CACHE_READ_OVERFLOW		46
/*! pages written from cache */
#define	WT_STAT_DSRC_CACHE_WRITE			47
/*! raw compression call failed, no additional data available */
#define	WT_STAT_DSRC_COMPRESS_RAW_FAIL			48
/*! raw compression call failed, additional data available */
#define	WT_STAT_DSRC_COMPRESS_RAW_FAIL_TEMPORARY	49
/*! raw compression call succeeded */
#define	WT_STAT_DSRC_COMPRESS_RAW_OK			50
/*! compressed pages read */
#define	WT_STAT_DSRC_COMPRESS_READ			51
/*! compressed pages written */
#define	WT_STAT_DSRC_COMPRESS_WRITE			52
/*! page written failed to compress */
#define	WT_STAT_DSRC_COMPRESS_WRITE_FAIL		53
/*! page written was too small to compress */
#define	WT_STAT_DSRC_COMPRESS_WRITE_TOO_SMALL		54
/*! cursor creation */
#define	WT_STAT_DSRC_CURSOR_CREATE			55
/*! cursor insert calls */
#define	WT_STAT_DSRC_CURSOR_INSERT			56
/*! bulk-loaded cursor-insert calls */
#define	WT_STAT_DSRC_CURSOR_INSERT_BULK			57
/*! cursor-insert key and value bytes inserted */
#define	WT_STAT_DSRC_CURSOR_INSERT_BYTES		58
/*! cursor next calls */
#define	WT_STAT_DSRC_CURSOR_NEXT			59
/*! cursor prev calls */
#define	WT_STAT_DSRC_CURSOR_PREV			60
/*! cursor remove calls */
#define	WT_STAT_DSRC_CURSOR_REMOVE			61
/*! cursor-remove key bytes removed */
#define	WT_STAT_DSRC_CURSOR_REMOVE_BYTES		62
/*! cursor reset calls */
#define	WT_STAT_DSRC_CURSOR_RESET			63
/*! cursor search calls */
#define	WT_STAT_DSRC_CURSOR_SEARCH			64
/*! cursor search near calls */
#define	WT_STAT_DSRC_CURSOR_SEARCH_NEAR			65
/*! cursor update calls */
#define	WT_STAT_DSRC_CURSOR_UPDATE			66
/*! cursor-update value bytes updated */
#define	WT_STAT_DSRC_CURSOR_UPDATE_BYTES		67
/*! chunks in the LSM tree */
#define	WT_STAT_DSRC_LSM_CHUNK_COUNT			68
/*! highest merge generation in the LSM tree */
#define	WT_STAT_DSRC_LSM_GENERATION_MAX			69
/*! queries that could have benefited from a Bloom filter that did not
 * exist */
#define	WT_STAT_DSRC_LSM_LOOKUP_NO_BLOOM		70
/*! reconciliation dictionary matches */
#define	WT_STAT_DSRC_REC_DICTIONARY			71
/*! reconciliation internal-page overflow keys */
#define	WT_STAT_DSRC_REC_OVERFLOW_KEY_INTERNAL		72
/*! reconciliation leaf-page overflow keys */
#define	WT_STAT_DSRC_REC_OVERFLOW_KEY_LEAF		73
/*! reconciliation overflow values written */
#define	WT_STAT_DSRC_REC_OVERFLOW_VALUE			74
/*! reconciliation pages deleted */
#define	WT_STAT_DSRC_REC_PAGE_DELETE			75
/*! reconciliation pages merged */
#define	WT_STAT_DSRC_REC_PAGE_MERGE			76
/*! page reconciliation calls */
#define	WT_STAT_DSRC_REC_PAGES				77
/*! page reconciliation calls for eviction */
#define	WT_STAT_DSRC_REC_PAGES_EVICTION			78
/*! reconciliation failed because an update could not be included */
#define	WT_STAT_DSRC_REC_SKIPPED_UPDATE			79
/*! reconciliation internal pages split */
#define	WT_STAT_DSRC_REC_SPLIT_INTERNAL			80
/*! reconciliation leaf pages split */
#define	WT_STAT_DSRC_REC_SPLIT_LEAF			81
/*! reconciliation maximum number of splits created for a page */
#define	WT_STAT_DSRC_REC_SPLIT_MAX			82
/*! object compaction */
#define	WT_STAT_DSRC_SESSION_COMPACT			83
/*! open cursor count */
#define	WT_STAT_DSRC_SESSION_CURSOR_OPEN		84
/*! update conflicts */
#define	WT_STAT_DSRC_TXN_UPDATE_CONFLICT		85
/*! @} */
/*
 * Statistics section: END
 * DO NOT EDIT: automatically built by dist/api_stat.py.
 */
/*! @} */
/*! @} */

#undef __F

#if defined(__cplusplus)
}
#endif
#endif /* __WIREDTIGER_H_ */<|MERGE_RESOLUTION|>--- conflicted
+++ resolved
@@ -2483,124 +2483,77 @@
 /*! dhandle: number of sweep attempts */
 #define	WT_STAT_CONN_DH_SWEEPS				43
 /*! files currently open */
-<<<<<<< HEAD
-#define	WT_STAT_CONN_FILE_OPEN				42
+#define	WT_STAT_CONN_FILE_OPEN				44
 /*! log: number of times the log buffer size increased */
-#define	WT_STAT_CONN_LOG_BUFFER_GROW			43
+#define	WT_STAT_CONN_LOG_BUFFER_GROW			45
 /*! log: total log buffer size */
-#define	WT_STAT_CONN_LOG_BUFFER_SIZE			44
-=======
-#define	WT_STAT_CONN_FILE_OPEN				44
->>>>>>> eb63fe1e
+#define	WT_STAT_CONN_LOG_BUFFER_SIZE			46
 /*! log: user provided log bytes written */
-#define	WT_STAT_CONN_LOG_BYTES_USER			45
+#define	WT_STAT_CONN_LOG_BYTES_USER			47
 /*! log: log bytes written */
-#define	WT_STAT_CONN_LOG_BYTES_WRITTEN			46
+#define	WT_STAT_CONN_LOG_BYTES_WRITTEN			48
 /*! log: maximum log file size */
-#define	WT_STAT_CONN_LOG_MAX_FILESIZE			47
+#define	WT_STAT_CONN_LOG_MAX_FILESIZE			49
 /*! log: log read operations */
-#define	WT_STAT_CONN_LOG_READS				48
+#define	WT_STAT_CONN_LOG_READS				50
 /*! log: records processed by log scan */
-#define	WT_STAT_CONN_LOG_SCAN_RECORDS			49
+#define	WT_STAT_CONN_LOG_SCAN_RECORDS			51
 /*! log: log scan records requiring two reads */
-#define	WT_STAT_CONN_LOG_SCAN_REREADS			50
+#define	WT_STAT_CONN_LOG_SCAN_REREADS			52
 /*! log: log scan operations */
-#define	WT_STAT_CONN_LOG_SCANS				51
+#define	WT_STAT_CONN_LOG_SCANS				53
 /*! log: consolidated slot closures */
-#define	WT_STAT_CONN_LOG_SLOT_CLOSES			52
+#define	WT_STAT_CONN_LOG_SLOT_CLOSES			54
 /*! log: logging bytes consolidated */
-#define	WT_STAT_CONN_LOG_SLOT_CONSOLIDATED		53
+#define	WT_STAT_CONN_LOG_SLOT_CONSOLIDATED		55
 /*! log: consolidated slot joins */
-#define	WT_STAT_CONN_LOG_SLOT_JOINS			54
+#define	WT_STAT_CONN_LOG_SLOT_JOINS			56
 /*! log: consolidated slot join races */
-#define	WT_STAT_CONN_LOG_SLOT_RACES			55
+#define	WT_STAT_CONN_LOG_SLOT_RACES			57
 /*! log: record size exceeded maximum */
-#define	WT_STAT_CONN_LOG_SLOT_TOOBIG			56
-<<<<<<< HEAD
+#define	WT_STAT_CONN_LOG_SLOT_TOOBIG			58
 /*! log: failed to find a slot large enough for record */
-#define	WT_STAT_CONN_LOG_SLOT_TOOSMALL			57
+#define	WT_STAT_CONN_LOG_SLOT_TOOSMALL			59
 /*! log: consolidated slot join transitions */
-#define	WT_STAT_CONN_LOG_SLOT_TRANSITIONS		58
+#define	WT_STAT_CONN_LOG_SLOT_TRANSITIONS		60
 /*! log: log sync operations */
-#define	WT_STAT_CONN_LOG_SYNC				59
+#define	WT_STAT_CONN_LOG_SYNC				61
 /*! log: log write operations */
-#define	WT_STAT_CONN_LOG_WRITES				60
+#define	WT_STAT_CONN_LOG_WRITES				62
 /*! rows merged in an LSM tree */
-#define	WT_STAT_CONN_LSM_ROWS_MERGED			61
+#define	WT_STAT_CONN_LSM_ROWS_MERGED			63
 /*! memory allocations */
-#define	WT_STAT_CONN_MEMORY_ALLOCATION			62
+#define	WT_STAT_CONN_MEMORY_ALLOCATION			64
 /*! memory frees */
-#define	WT_STAT_CONN_MEMORY_FREE			63
+#define	WT_STAT_CONN_MEMORY_FREE			65
 /*! memory re-allocations */
-#define	WT_STAT_CONN_MEMORY_GROW			64
+#define	WT_STAT_CONN_MEMORY_GROW			66
 /*! total read I/Os */
-#define	WT_STAT_CONN_READ_IO				65
+#define	WT_STAT_CONN_READ_IO				67
 /*! page reconciliation calls */
-#define	WT_STAT_CONN_REC_PAGES				66
+#define	WT_STAT_CONN_REC_PAGES				68
 /*! page reconciliation calls for eviction */
-#define	WT_STAT_CONN_REC_PAGES_EVICTION			67
+#define	WT_STAT_CONN_REC_PAGES_EVICTION			69
 /*! reconciliation failed because an update could not be included */
-#define	WT_STAT_CONN_REC_SKIPPED_UPDATE			68
+#define	WT_STAT_CONN_REC_SKIPPED_UPDATE			70
 /*! pthread mutex shared lock read-lock calls */
-#define	WT_STAT_CONN_RWLOCK_READ			69
+#define	WT_STAT_CONN_RWLOCK_READ			71
 /*! pthread mutex shared lock write-lock calls */
-#define	WT_STAT_CONN_RWLOCK_WRITE			70
+#define	WT_STAT_CONN_RWLOCK_WRITE			72
 /*! open cursor count */
-#define	WT_STAT_CONN_SESSION_CURSOR_OPEN		71
+#define	WT_STAT_CONN_SESSION_CURSOR_OPEN		73
 /*! transactions */
-#define	WT_STAT_CONN_TXN_BEGIN				72
+#define	WT_STAT_CONN_TXN_BEGIN				74
 /*! transaction checkpoints */
-#define	WT_STAT_CONN_TXN_CHECKPOINT			73
+#define	WT_STAT_CONN_TXN_CHECKPOINT			75
 /*! transactions committed */
-#define	WT_STAT_CONN_TXN_COMMIT				74
+#define	WT_STAT_CONN_TXN_COMMIT				76
 /*! transaction failures due to cache overflow */
-#define	WT_STAT_CONN_TXN_FAIL_CACHE			75
+#define	WT_STAT_CONN_TXN_FAIL_CACHE			77
 /*! transactions rolled-back */
-#define	WT_STAT_CONN_TXN_ROLLBACK			76
+#define	WT_STAT_CONN_TXN_ROLLBACK			78
 /*! total write I/Os */
-#define	WT_STAT_CONN_WRITE_IO				77
-=======
-/*! log: consolidated slot join transitions */
-#define	WT_STAT_CONN_LOG_SLOT_TRANSITIONS		57
-/*! log: log sync operations */
-#define	WT_STAT_CONN_LOG_SYNC				58
-/*! log: log write operations */
-#define	WT_STAT_CONN_LOG_WRITES				59
-/*! rows merged in an LSM tree */
-#define	WT_STAT_CONN_LSM_ROWS_MERGED			60
-/*! memory allocations */
-#define	WT_STAT_CONN_MEMORY_ALLOCATION			61
-/*! memory frees */
-#define	WT_STAT_CONN_MEMORY_FREE			62
-/*! memory re-allocations */
-#define	WT_STAT_CONN_MEMORY_GROW			63
-/*! total read I/Os */
-#define	WT_STAT_CONN_READ_IO				64
-/*! page reconciliation calls */
-#define	WT_STAT_CONN_REC_PAGES				65
-/*! page reconciliation calls for eviction */
-#define	WT_STAT_CONN_REC_PAGES_EVICTION			66
-/*! reconciliation failed because an update could not be included */
-#define	WT_STAT_CONN_REC_SKIPPED_UPDATE			67
-/*! pthread mutex shared lock read-lock calls */
-#define	WT_STAT_CONN_RWLOCK_READ			68
-/*! pthread mutex shared lock write-lock calls */
-#define	WT_STAT_CONN_RWLOCK_WRITE			69
-/*! open cursor count */
-#define	WT_STAT_CONN_SESSION_CURSOR_OPEN		70
-/*! transactions */
-#define	WT_STAT_CONN_TXN_BEGIN				71
-/*! transaction checkpoints */
-#define	WT_STAT_CONN_TXN_CHECKPOINT			72
-/*! transactions committed */
-#define	WT_STAT_CONN_TXN_COMMIT				73
-/*! transaction failures due to cache overflow */
-#define	WT_STAT_CONN_TXN_FAIL_CACHE			74
-/*! transactions rolled-back */
-#define	WT_STAT_CONN_TXN_ROLLBACK			75
-/*! total write I/Os */
-#define	WT_STAT_CONN_WRITE_IO				76
->>>>>>> eb63fe1e
+#define	WT_STAT_CONN_WRITE_IO				79
 
 /*!
  * @}
