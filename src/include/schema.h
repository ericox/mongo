/*-
 * Copyright (c) 2014-2016 MongoDB, Inc.
 * Copyright (c) 2008-2014 WiredTiger, Inc.
 *	All rights reserved.
 *
 * See the file LICENSE for redistribution information.
 */

/* Character constants for projection plans */
#define	WT_PROJ_KEY	'k' /* Go to key in cursor <arg> */
#define	WT_PROJ_NEXT	'n' /* Process the next item (<arg> repeats) */
#define	WT_PROJ_REUSE	'r' /* Reuse the previous item (<arg> repeats) */
#define	WT_PROJ_SKIP	's' /* Skip a column in the cursor (<arg> repeats) */
#define	WT_PROJ_VALUE	'v' /* Go to the value in cursor <arg> */

struct __wt_colgroup {
	const char *name;		/* Logical name */
	const char *source;		/* Underlying data source */
	const char *config;		/* Configuration string */

	WT_CONFIG_ITEM colconf;		/* List of columns from config */
};

struct __wt_index {
	const char *name;		/* Logical name */
	const char *source;		/* Underlying data source */
	const char *config;		/* Configuration string */

	WT_CONFIG_ITEM colconf;		/* List of columns from config */

	WT_COLLATOR *collator;		/* Custom collator */
	int collator_owned;		/* Collator is owned by this index */

	WT_EXTRACTOR *extractor;	/* Custom key extractor */
	int extractor_owned;		/* Extractor is owned by this index */

	const char *key_format;		/* Key format */
	const char *key_plan;		/* Key projection plan */
	const char *value_plan;		/* Value projection plan */

	const char *idxkey_format;	/* Index key format (hides primary) */
	const char *exkey_format;	/* Key format for custom extractors */
#define	WT_INDEX_IMMUTABLE	0x01
	uint32_t    flags;		/* Index configuration flags */
};

/*
 * WT_TABLE --
 *	Handle for a logical table.  A table consists of one or more column
 *	groups, each of which holds some set of columns all sharing a primary
 *	key; and zero or more indices, each of which holds some set of columns
 *	in an index key that can be used to reconstruct the primary key.
 */
struct __wt_table {
	const char *name, *config, *plan;
	const char *key_format, *value_format;
	uint64_t name_hash;		/* Hash of name */

	WT_CONFIG_ITEM cgconf, colconf;

	WT_COLGROUP **cgroups;
	WT_INDEX **indices;
	size_t idx_alloc;

	TAILQ_ENTRY(__wt_table) q;
	TAILQ_ENTRY(__wt_table) hashq;

	bool cg_complete, idx_complete, is_simple;
	u_int ncolgroups, nindices, nkey_columns;

	uint32_t refcnt;	/* Number of open cursors */
	uint32_t schema_gen;	/* Cached schema generation number */
};

/*
 * Tables without explicit column groups have a single default column group
 * containing all of the columns.
 */
#define	WT_COLGROUPS(t)	WT_MAX((t)->ncolgroups, 1)

/*
 * WT_WITH_LOCK_WAIT --
 *	Wait for a lock, perform an operation, drop the lock.
 */
#define	WT_WITH_LOCK_WAIT(session, lock, flag, op) do {			\
	if (F_ISSET(session, (flag))) {					\
		op;							\
	}  else {							\
		__wt_spin_lock(session, (lock));			\
		F_SET(session, (flag));					\
		op;							\
		F_CLR(session, (flag));					\
		__wt_spin_unlock(session, (lock));			\
	}								\
} while (0)

/*
 * WT_WITH_LOCK --
 *	Acquire a lock, perform an operation, drop the lock.
 */
#define	WT_WITH_LOCK(session, ret, lock, flag, op) do {			\
	ret = 0;							\
	if (!F_ISSET(session, (flag)) &&				\
	    F_ISSET(session, WT_SESSION_LOCK_NO_WAIT)) {		\
		if ((ret = __wt_spin_trylock(session, (lock))) == 0) {	\
			F_SET(session, (flag));				\
			op;						\
			F_CLR(session, (flag));				\
			__wt_spin_unlock(session, (lock));		\
		}							\
	} else								\
		WT_WITH_LOCK_WAIT(session, lock, flag, op);		\
} while (0)

/*
 * WT_WITH_CHECKPOINT_LOCK --
 *	Acquire the checkpoint lock, perform an operation, drop the lock.
 */
#define	WT_WITH_CHECKPOINT_LOCK(session, ret, op)			\
	WT_WITH_LOCK(session, ret,					\
	    &S2C(session)->checkpoint_lock, WT_SESSION_LOCKED_CHECKPOINT, op)

/*
 * WT_WITH_HANDLE_LIST_LOCK --
 *	Acquire the data handle list lock, perform an operation, drop the lock.
 *
 *	Note: always waits because some operations need the handle list lock to
 *	discard handles, and we only expect it to be held across short
 *	operations.
 */
#define	WT_WITH_HANDLE_LIST_LOCK(session, op)				\
	WT_WITH_LOCK_WAIT(session, 					\
	    &S2C(session)->dhandle_lock, WT_SESSION_LOCKED_HANDLE_LIST, op)

<<<<<<< HEAD
/*
 * WT_WITH_METADATA_LOCK --
 *	Acquire the metadata lock, perform an operation, drop the lock.
 */
#define	WT_WITH_METADATA_LOCK(session, ret, op)				\
	WT_WITH_LOCK(session, ret,					\
	    &S2C(session)->metadata_lock, WT_SESSION_LOCKED_METADATA, op)

=======
>>>>>>> 3bc10f55
/*
 * WT_WITH_SCHEMA_LOCK --
 *	Acquire the schema lock, perform an operation, drop the lock.
 *	Check that we are not already holding some other lock: the schema lock
 *	must be taken first.
 */
#define	WT_WITH_SCHEMA_LOCK(session, ret, op) do {			\
	WT_ASSERT(session,						\
	    F_ISSET(session, WT_SESSION_LOCKED_SCHEMA) ||		\
	    !F_ISSET(session, WT_SESSION_LOCKED_HANDLE_LIST |		\
	    WT_SESSION_NO_SCHEMA_LOCK | WT_SESSION_LOCKED_TABLE));	\
	WT_WITH_LOCK(session, ret,					\
	    &S2C(session)->schema_lock, WT_SESSION_LOCKED_SCHEMA, op);	\
} while (0)

/*
 * WT_WITH_TABLE_LOCK --
 *	Acquire the table lock, perform an operation, drop the lock.
 */
#define	WT_WITH_TABLE_LOCK(session, ret, op) do {			\
	WT_ASSERT(session,						\
	    F_ISSET(session, WT_SESSION_LOCKED_TABLE) ||		\
	    !F_ISSET(session, WT_SESSION_LOCKED_HANDLE_LIST));		\
	WT_WITH_LOCK(session, ret,					\
	    &S2C(session)->table_lock, WT_SESSION_LOCKED_TABLE, op);	\
} while (0)

/*
 * WT_WITHOUT_LOCKS --
 *	Drop the handle, table and/or schema locks, perform an operation,
 *	re-acquire the lock(s).
 */
#define	WT_WITHOUT_LOCKS(session, op) do {				\
	WT_CONNECTION_IMPL *__conn = S2C(session);			\
	bool __handle_locked =						\
	    F_ISSET(session, WT_SESSION_LOCKED_HANDLE_LIST);		\
	bool __table_locked =						\
	    F_ISSET(session, WT_SESSION_LOCKED_TABLE);			\
	bool __schema_locked =						\
	    F_ISSET(session, WT_SESSION_LOCKED_SCHEMA);			\
	if (__handle_locked) {						\
		F_CLR(session, WT_SESSION_LOCKED_HANDLE_LIST);		\
		__wt_spin_unlock(session, &__conn->dhandle_lock);	\
	}								\
	if (__table_locked) {						\
		F_CLR(session, WT_SESSION_LOCKED_TABLE);		\
		__wt_spin_unlock(session, &__conn->table_lock);		\
	}								\
	if (__schema_locked) {						\
		F_CLR(session, WT_SESSION_LOCKED_SCHEMA);		\
		__wt_spin_unlock(session, &__conn->schema_lock);	\
	}								\
	op;								\
	if (__schema_locked) {						\
		__wt_spin_lock(session, &__conn->schema_lock);		\
		F_SET(session, WT_SESSION_LOCKED_SCHEMA);		\
	}								\
	if (__table_locked) {						\
		__wt_spin_lock(session, &__conn->table_lock);		\
		F_SET(session, WT_SESSION_LOCKED_TABLE);		\
	}								\
	if (__handle_locked) {						\
		__wt_spin_lock(session, &__conn->dhandle_lock);		\
		F_SET(session, WT_SESSION_LOCKED_HANDLE_LIST);		\
	}								\
} while (0)<|MERGE_RESOLUTION|>--- conflicted
+++ resolved
@@ -132,7 +132,6 @@
 	WT_WITH_LOCK_WAIT(session, 					\
 	    &S2C(session)->dhandle_lock, WT_SESSION_LOCKED_HANDLE_LIST, op)
 
-<<<<<<< HEAD
 /*
  * WT_WITH_METADATA_LOCK --
  *	Acquire the metadata lock, perform an operation, drop the lock.
@@ -141,8 +140,6 @@
 	WT_WITH_LOCK(session, ret,					\
 	    &S2C(session)->metadata_lock, WT_SESSION_LOCKED_METADATA, op)
 
-=======
->>>>>>> 3bc10f55
 /*
  * WT_WITH_SCHEMA_LOCK --
  *	Acquire the schema lock, perform an operation, drop the lock.
